--- conflicted
+++ resolved
@@ -192,12 +192,11 @@
 static void
 print_info_file (ios io, void *data)
 {
-<<<<<<< HEAD
-  int *i = (int *) data;
-  pk_printf ("%s#%d\t%s\t",
+  pk_printf ("%s#%d\t%s\t0x%08jx#b\t%s\n",
              io == ios_cur () ? "* " : "  ",
-             (*i)++,
-             ios_mode (io) & IOS_M_RDWR ? "rw" : "r ");
+             ios_get_id (io),
+             ios_mode (io) & IOS_M_RDWR ? "rw" : "r ",
+             ios_tell (io), ios_handler (io));
 
 #if HAVE_HSERVER
   {
@@ -224,7 +223,7 @@
     char *cmd;
     char *hyperlink;
     
-    asprintf (&cmd, ".file #%d", *i - 1);
+    asprintf (&cmd, ".file #%d", ios_tell (io));
     hyperlink = pk_hserver_make_hyperlink ('e', cmd);
     free (cmd);
     
@@ -239,13 +238,6 @@
 #endif
   
   pk_puts ("\n");
-=======
-  pk_printf ("%s#%d\t%s\t0x%08jx#b\t%s\n",
-             io == ios_cur () ? "* " : "  ",
-             ios_get_id (io),
-             ios_mode (io) & IOS_M_RDWR ? "rw" : "r ",
-             ios_tell (io), ios_handler (io));
->>>>>>> 7e20bbb4
 }
 
 static int
