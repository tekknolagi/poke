--- conflicted
+++ resolved
@@ -1,48 +1,3 @@
-<<<<<<< HEAD
-2019-11-06  Jose E. Marchesi  <jemarch@gnu.org>
-
-	* src/pk-file.c (print_info_file): Use terminal hyperlinks if
-	available.
-
-2019-11-06  Jose E. Marchesi  <jemarch@gnu.org>
-
-	* src/pk-hserver.c (pk_hserver_get_token): New function.
-	(pk_hserver_make_hyperlink): Likewise.
-	(pk_hserver_port): New function.
-	* src/pk-repl.c (pk_repl): Emit an hyperlink for .help.
-	* src/pk-term.c (pk_term_hyperlink): Fix guard.
-	(pk_term_end_hyperlink): Likewise.
-
-2019-11-06  Jose E. Marchesi  <jemarch@gnu.org>
-
-	* src/pk-repl.h: New file.
-	* src/pk-repl.c: Likewise.
-	* src/Makefile.am (poke_SOURCES): Add pk-repl.h and pk-repl.c.
-	* src/poke.c (repl): Remove function.
-	(main): Call pk_repl instead of repl.
-
-2019-11-05  Jose E. Marchesi  <jemarch@gnu.org>
-
-	* src/pk-hserver.h: New file.
-	* src/pk-hserver.c: Likewise.
-	* src/poke.c: Initialize and finalize the hyperlinks server.
-	* configure.ac: Add support for --enable-hserver and set the
-	HSERVER automake conditional.
-	* src/Makefile.am (poke_SOURCES): Add pk-hserver.h and
-	pk-hserver.c.
-	(poke_LDADD): Link with pthreads if the server is enabled.
-	* HACKING (Appendix: The Source Tree): list server files.
-
-2019-11-03  Jose E. Marchesi  <jemarch@gnu.org>
-
-	* bootstrap.conf (gnulib_modules): Import the socket, bind and
-	accept modules from gnulib.
-
-2019-11-03  Jose E. Marchesi  <jemarch@gnu.org>,
-
-	* bootstrap.conf (gnulib_modules): Import the `pthread' module
-	from gnulib.
-=======
 2020-01-05  Jose E. Marchesi  <jemarch@gnu.org>
 
 	* src/ras: Stop claiming posix compatibility both as the current
@@ -1222,7 +1177,50 @@
 
 	* HACKING (Write After Approval): Add Darshit Shah to the list of
 	commiters.
->>>>>>> 234b11d1
+
+2019-11-06  Jose E. Marchesi  <jemarch@gnu.org>
+
+	* src/pk-file.c (print_info_file): Use terminal hyperlinks if
+	available.
+
+2019-11-06  Jose E. Marchesi  <jemarch@gnu.org>
+
+	* src/pk-hserver.c (pk_hserver_get_token): New function.
+	(pk_hserver_make_hyperlink): Likewise.
+	(pk_hserver_port): New function.
+	* src/pk-repl.c (pk_repl): Emit an hyperlink for .help.
+	* src/pk-term.c (pk_term_hyperlink): Fix guard.
+	(pk_term_end_hyperlink): Likewise.
+
+2019-11-06  Jose E. Marchesi  <jemarch@gnu.org>
+
+	* src/pk-repl.h: New file.
+	* src/pk-repl.c: Likewise.
+	* src/Makefile.am (poke_SOURCES): Add pk-repl.h and pk-repl.c.
+	* src/poke.c (repl): Remove function.
+	(main): Call pk_repl instead of repl.
+
+2019-11-05  Jose E. Marchesi  <jemarch@gnu.org>
+
+	* src/pk-hserver.h: New file.
+	* src/pk-hserver.c: Likewise.
+	* src/poke.c: Initialize and finalize the hyperlinks server.
+	* configure.ac: Add support for --enable-hserver and set the
+	HSERVER automake conditional.
+	* src/Makefile.am (poke_SOURCES): Add pk-hserver.h and
+	pk-hserver.c.
+	(poke_LDADD): Link with pthreads if the server is enabled.
+	* HACKING (Appendix: The Source Tree): list server files.
+
+2019-11-03  Jose E. Marchesi  <jemarch@gnu.org>
+
+	* bootstrap.conf (gnulib_modules): Import the socket, bind and
+	accept modules from gnulib.
+
+2019-11-03  Jose E. Marchesi  <jemarch@gnu.org>,
+
+	* bootstrap.conf (gnulib_modules): Import the `pthread' module
+	from gnulib.
 
 2019-11-05  Jose E. Marchesi  <jemarch@gnu.org>
 
