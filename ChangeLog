<<<<<<< HEAD
2019-11-06  Jose E. Marchesi  <jemarch@gnu.org>

	* src/pk-file.c (print_info_file): Use terminal hyperlinks if
	available.

2019-11-06  Jose E. Marchesi  <jemarch@gnu.org>

	* src/pk-hserver.c (pk_hserver_get_token): New function.
	(pk_hserver_make_hyperlink): Likewise.
	(pk_hserver_port): New function.
	* src/pk-repl.c (pk_repl): Emit an hyperlink for .help.
	* src/pk-term.c (pk_term_hyperlink): Fix guard.
	(pk_term_end_hyperlink): Likewise.

2019-11-06  Jose E. Marchesi  <jemarch@gnu.org>

	* src/pk-repl.h: New file.
	* src/pk-repl.c: Likewise.
	* src/Makefile.am (poke_SOURCES): Add pk-repl.h and pk-repl.c.
	* src/poke.c (repl): Remove function.
	(main): Call pk_repl instead of repl.

2019-11-05  Jose E. Marchesi  <jemarch@gnu.org>

	* src/pk-hserver.h: New file.
	* src/pk-hserver.c: Likewise.
	* src/poke.c: Initialize and finalize the hyperlinks server.
	* configure.ac: Add support for --enable-hserver and set the
	HSERVER automake conditional.
	* src/Makefile.am (poke_SOURCES): Add pk-hserver.h and
	pk-hserver.c.
	(poke_LDADD): Link with pthreads if the server is enabled.
	* HACKING (Appendix: The Source Tree): list server files.

2019-11-03  Jose E. Marchesi  <jemarch@gnu.org>

	* bootstrap.conf (gnulib_modules): Import the socket, bind and
	accept modules from gnulib.

2019-11-03  Jose E. Marchesi  <jemarch@gnu.org>,

	* bootstrap.conf (gnulib_modules): Import the `pthread' module
	from gnulib.
=======
2020-01-18 John Darrington <john@darrington.wattle.id.au>

	* src/pkl.c: Use std macro for bug report address.

2020-01-14  Jose E. Marchesi  <jemarch@gnu.org>

	* src/pkl-anal.c (pkl_anal2_ps_offset): Remove unused local
	variable.

2020-01-14  Jose E. Marchesi  <jemarch@gnu.org>

	* HACKING (Using data files in tests): New section.
	(Writing tests that depend on a certain capability): Likewise.
	* testsuite/lib/poke-dg.exp (dg-require): Add a note.

2020-01-14  Jose E. Marchesi  <jemarch@gnu.org>

	* TODO: New task.

2020-01-14  Jose E. Marchesi  <jemarch@gnu.org>

	* src/pkl-typify.c (pkl_typify1_ps_trimmer): check that the
	operator of a trimming operation is either an array or a string.
	* testsuite/poke.pkl/trim-diag-5.pk: New test.

2020-01-14  Jose E. Marchesi  <jemarch@gnu.org>

	* src/pkl-typify.c (pkl_typify1_ps_struct_type_field): struct
	fields cannot be of type `any' nor `void'.
	* testsuite/poke.pkl/struct-types-diag-9.pk: New test.
	* testsuite/poke.pkl/struct-types-diag-10.pk: Likewise.

2020-01-14  Jose E. Marchesi  <jemarch@gnu.org>

	* src/pkl-pass.h (PKL_PASS_SUBPASS): fix detection of error when
	calling pkl_do_subpass.

2020-01-14  Jose E. Marchesi  <jemarch@gnu.org>

	* src/pkl.c (pkl_ice): do not dump files in /etc if --quiet is
	used in the command line.

2020-01-14  Jose E. Marchesi  <jemarch@gnu.org>

	* src/pkl-typify.c (pkl_typify1_ps_op_boolean): make sure the
	arguments to relational operators are integral.
	* testsuite/poke.pkl/and-diag-1.pk: New test.
	* testsuite/poke.pkl/xor-diag-1.pk: Likewise.
	* testsuite/poke.pkl/or-diag-1.pk: Likewise.

2020-01-13  Jose E. Marchesi  <jemarch@gnu.org>

	* src/pkl-tab.y: Do not try to pop lexical frames in <ast>
	destructors.

2020-01-13  Jose E. Marchesi  <jemarch@gnu.org>

	* src/pkl-typify.c (pkl_typify1_ps_cast): Casting to/from void is
	not allowed.
	* testsuite/poke.pkl/cast-void-diag-1.pk: New test.

2020-01-13  Jose E. Marchesi  <jemarch@gnu.org>

	* src/pkl-typify.c (pkl_typify1_ps_first_operand): Check the type
	of the operand for NEG, POS and BNOT.
	* testsuite/poke.pkl/neg-diag-1.pk: New test.
	* testsuite/poke.pkl/bnot-diag-1.pk: Likewise.
	* testsuite/poke.pkl/pos-diag-1.pk: Likewise.

2020-01-13  Jose E. Marchesi  <jemarch@gnu.org>

	* src/pkl-insn.def (PKL_INSN_OSETM): Define.
	* src/pvm.jitter (osetm): new instruction.
	* src/pkl-gen.c (pkl_gen_ps_op_intexp): Adapt to offsets.
	* src/pkl-asm.c (pkl_asm_insn_intop): Likewise.
	* testsuite/poke.pkl/neg-offsets-1.pk: New test.
	* testsuite/poke.pkl/bnot-offsets-1.pk: Likewise.
	* testsuite/poke.pkl/bnot-integers-1.pk: Renamed from bnot-1.pk
	* testsuite/poke.pkl/bnot-integers-2.pk: Likewise.

2020-01-13  Jose E. Marchesi  <jemarch@gnu.org>

	* src/pkl-typify.c (pkl_typify1_ps_cast): Check casts from arrays.
	* testsuite/poke.pkl/cast-array-diag-8.pk: New file.

2020-01-13  Jose E. Marchesi  <jemarch@gnu.org>

	* src/pkl-fold.c (pkl_fold_cdiv): Fix detection of division by zero
	for offsets with implicit magnitudes.
	(pkl_fold_div): Likewise.
	* testsuite/poke.pkl/cdiv-offsets-3.pk: New file.
	* testsuite/poke.pkl/div-offsets-4.pk: Likewise.

2020-01-13  Jose E. Marchesi  <jemarch@gnu.org>

	* src/pkl-fold.c (pkl_fold_mod): Fix detection of division by zero
	for offsets with implicit magnitudes.
	* testsuite/poke.pkl/mod-offsets-5.pk: New file.

2020-01-13  Jose E. Marchesi  <jemarch@gnu.org>

	* src/pkl-anal.c (pkl_anal1_ps_offset): New handler.
	(pkl_phase_anal1): Add handler.
	* testsuite/poke.pkl/offset-type-diag-3.pk: New test.
	* testsuite/poke.pkl/offsets-diag-2.pk: Likewise.
	* doc/poke.texi (Offset Literals): Document that the unit of
	offsets shall be bigger than 0.

2020-01-13  Jose E. Marchesi  <jemarch@gnu.org>

	* TODO: Several updates.

2020-01-13  Jose E. Marchesi  <jemarch@gnu.org>

	* src/pk-file.c (print_info_file): Use the IO's id as tags.
	(pk_cmd_info_files): Adapt accordingly.
	* testsuite/poke.cmd/file-mode.pk: Adjust accordingly.

2020-01-13  Jose E. Marchesi  <jemarch@gnu.org>

	* src/pkl-lex.l: Ignore form feed characters.
	* testsuite/poke.pkl/formfeedchar.pk: New file.
	* doc/poke.texi (Comments): New chapter.

2020-01-12  Jose E. Marchesi  <jemarch@gnu.org>

	* src/pvm-val.c (pvm_print_val): Fix printing of hexadecimal
	values with odd widths.
	* testsuite/poke.map/maps-uint-19.pk: Test for the above.

2020-01-12 John Darrington <john@darrington.wattle.id.au>

	* doc/poke.texi: Fixed various typos.

2020-01-12 Egeyar Bagcioglu <egeyar@gmail.com>

	* src/ios.c (ios_get): Remove.
	* src/ios.h (ios_get): Likewise.
	* src/pk-file.c (pk_cmd_file): Replace the bogus call to ios_get
	with ios_search_by_id.
	(pk_cmd_close): Replace the bogus call to ios_get with
	ios_search_by_id.

2020-01-12  Jose E. Marchesi  <jemarch@gnu.org>

	* testsuite/poke.pkl/chars-1.pk: New file.
	* testsuite/poke.pkl/chars-8.pk: Likewise.
	* testsuite/poke.pkl/chars-7.pk: Likewise.
	* testsuite/poke.pkl/chars-6.pk: Likewise.
	* testsuite/poke.pkl/chars-5.pk: Likewise.
	* testsuite/poke.pkl/chars-4.pk: Likewise.
	* testsuite/poke.pkl/chars-3.pk: Likewise.
	* testsuite/poke.pkl/chars-9.pk: Renamed from chars.pk

2020-01-12  Jose E. Marchesi  <jemarch@gnu.org>

	* src/pkl-lex.l (CHAR): Allow '\r' as character literals.
	* testsuite/poke.pkl/chars-2.pk: New file.

2020-01-12  Jose E. Marchesi  <jemarch@gnu.org>

	* src/ios.c (ios_read_string): Fix detection of EOF.

2020-01-12 Egeyar Bagcioglu <egeyar@gmail.com>

	* src/ios.c (ios_open): Add argument set_cur to control making
	the newly opened IO space the current IO space.
	* src/ios.h (ios_open): Add the new argument, set_cur.
	* src/poke.c (parse_args): Call ios_open with set_cur 1.
	* src/pk-file.c (pk_cmd_file): Likewise.
	* src/pvm.jitter (instruction open): Call ios_open with set_cur 0.
	* testsuite/poke.pkl/close-1.pk: Adjust.
	* testsuite/poke.pkl/set-ios-1.pk: Likewise.

2020-01-12 Egeyar Bagcioglu <egeyar@gmail.com>

	* src/pkl-gen.c (pkl_gen_ps_comp_stmt): Remove PKL_INSN_RETURN from
	PKL_AST_BUILTIN_CLOSE which returns void.
	* src/pvm.jitter (close): Add JITTER_DROP_STACK.

2020-01-11 Egeyar Bagcioglu <egeyar@gmail.com>

	* src/ios.c (ios_write_int_common): Add specifiers "static inline".

2020-01-05  Jose E. Marchesi  <jemarch@gnu.org>

	* src/ras: Stop claiming posix compatibility both as the current
	state and a goal.

2020-01-05  Jose E. Marchesi  <jemarch@gnu.org>

	* bootstrap.conf (gnulib_modules): Import module
	`update-copyright'.

2020-01-03 Egeyar Bagcioglu <egeyar@gmail.com>

	* testsuite/poke.map/maps-uint-write-01.pk: New test.
	* testsuite/poke.map/maps-uint-write-02.pk: Likewise.
	* testsuite/poke.map/maps-uint-write-03.pk: Likewise.
	* testsuite/poke.map/maps-uint-write-04.pk: Likewise.
	* testsuite/poke.map/maps-uint-write-05.pk: Likewise.
	* testsuite/poke.map/maps-uint-write-06.pk: Likewise.
	* testsuite/poke.map/maps-uint-write-07.pk: Likewise.
	* testsuite/poke.map/maps-uint-write-08.pk: Likewise.
	* testsuite/poke.map/maps-uint-write-09.pk: Likewise.
	* testsuite/poke.map/maps-uint-write-10.pk: Likewise.
	* testsuite/poke.map/maps-uint-write-11.pk: Likewise.
	* testsuite/poke.map/maps-uint-write-12.pk: Likewise.
	* testsuite/poke.map/maps-uint-write-13.pk: Likewise.
	* testsuite/poke.map/maps-uint-write-14.pk: Likewise.
	* testsuite/poke.map/maps-uint-write-15.pk: Likewise.
	* testsuite/poke.map/maps-uint-write-16.pk: Likewise.
	* testsuite/poke.map/maps-uint-write-17.pk: Likewise.
	* testsuite/poke.map/maps-uint-write-18.pk: Likewise.
	* testsuite/poke.map/maps-uint-write-19.pk: Likewise.
	* testsuite/poke.map/maps-uint-write-20.pk: Likewise.
	* testsuite/poke.map/maps-uint-write-21.pk: Likewise.
	* testsuite/poke.map/maps-uint-write-22.pk: Likewise.
	* testsuite/poke.map/maps-uint-write-23.pk: Likewise.
	* testsuite/poke.map/maps-uint-write-24.pk: Likewise.
	* testsuite/poke.map/maps-uint-write-25.pk: Likewise.
	* testsuite/poke.map/maps-uint-write-26.pk: Likewise.
	* testsuite/poke.map/maps-uint-write-27.pk: Likewise.
	* testsuite/poke.map/maps-uint-write-28.pk: Likewise.
	* testsuite/poke.map/maps-uint-write-29.pk: Likewise.
	* testsuite/poke.map/maps-uint-write-30.pk: Likewise.
	* testsuite/poke.map/maps-uint-write-31.pk: Likewise.
	* testsuite/poke.map/maps-uint-write-32.pk: Likewise.
	* testsuite/poke.map/maps-uint-write-33.pk: Likewise.
	* testsuite/poke.map/maps-uint-write-34.pk: Likewise.
	* testsuite/poke.map/maps-uint-write-35.pk: Likewise.
	* testsuite/poke.map/maps-uint-write-36.pk: Likewise.
	* testsuite/poke.map/maps-uint-write-37.pk: Likewise.
	* testsuite/poke.map/maps-uint-write-38.pk: Likewise.
	* testsuite/poke.map/maps-uint-write-39.pk: Likewise.
	* testsuite/poke.map/maps-uint-write-40.pk: Likewise.
	* testsuite/poke.map/maps-uint-write-41.pk: Likewise.
	* testsuite/poke.map/maps-uint-write-42.pk: Likewise.
	* testsuite/poke.map/maps-uint-write-43.pk: Likewise.
	* testsuite/poke.map/maps-uint-write-44.pk: Likewise.
	* testsuite/poke.map/maps-uint-write-45.pk: Likewise.
	* testsuite/poke.map/maps-uint-write-46.pk: Likewise.
	* testsuite/poke.map/maps-uint-write-47.pk: Likewise.
	* testsuite/poke.map/maps-uint-write-48.pk: Likewise.
	* testsuite/poke.map/maps-uint-write-49.pk: Likewise.
	* testsuite/poke.map/maps-uint-write-50.pk: Likewise.
	* testsuite/poke.map/maps-uint-write-51.pk: Likewise.
	* testsuite/poke.map/maps-uint-write-52.pk: Likewise.
	* testsuite/poke.map/maps-uint-write-53.pk: Likewise.
	* testsuite/poke.map/maps-uint-write-54.pk: Likewise.
	* testsuite/poke.map/maps-uint-write-55.pk: Likewise.
	* testsuite/poke.map/maps-uint-write-56.pk: Likewise.
	* testsuite/poke.map/maps-uint-write-57.pk: Likewise.
	* testsuite/poke.map/maps-uint-write-58.pk: Likewise.
	* testsuite/poke.map/maps-uint-write-59.pk: Likewise.
	* testsuite/poke.map/maps-uint-write-60.pk: Likewise.
	* testsuite/poke.map/maps-uint-write-61.pk: Likewise.
	* testsuite/poke.map/maps-uint-write-62.pk: Likewise.
	* testsuite/poke.map/maps-uint-write-63.pk: Likewise.
	* testsuite/poke.map/maps-uint-write-64.pk: Likewise.
	* testsuite/poke.map/maps-uint-write-65.pk: Likewise.
	* testsuite/poke.map/maps-uint-write-66.pk: Likewise.
	* testsuite/poke.map/maps-uint-write-67.pk: Likewise.
	* testsuite/poke.map/maps-uint-write-68.pk: Likewise.
	* testsuite/poke.map/maps-uint-write-69.pk: Likewise.
	* testsuite/poke.map/maps-uint-write-70.pk: Likewise.
	* testsuite/poke.map/maps-uint-write-71.pk: Likewise.
	* testsuite/poke.map/maps-uint-write-72.pk: Likewise.
	* testsuite/poke.map/maps-uint-write-73.pk: Likewise.
	* testsuite/poke.map/maps-uint-write-74.pk: Likewise.

2020-01-03 Egeyar Bagcioglu <egeyar@gmail.com>

	* src/ios.c (IOS_PUT_C_ERR_CHCK): New macro.
	(ios_write_int_fast): New function.
	(ios_write_int_common): Likewise.
	(ios_write_int): Rewrite.
	(ios_write_uint): Rewrite.

2020-01-03 Egeyar Bagcioglu <egeyar@gmail.com>

	* src/ios.c (ios_mask_first_byte): Replace this function with ...
	(IOS_CHAR_GET_LSB): ... this macro.
	(ios_mask_last_byte): Replace this function with ...
	(IOS_CHAR_GET_MSB): ... this macro.
	(ios_read_int_common): Replace the calls to ios_mask_first_byte
	and ios_mask_last_byte with IOS_CHAR_GET_LSB and
	IOS_CHAR_GET_MSB, respectively.

2019-12-29 John Darrington <john@darrington.wattle.id.au>

	* src/ios-dev-file.c (ios_dev_file_open): Use a more reliable
	method to determine the file's mode.
	(ios_dev_file_get_mode): New function.
	* src/ios-dev.h (struct ios_dev_if) [get_mode]: New member.
	* src/ios.c (ios_mode): Use method from implementation.
	* src/ios.h (IOS_M_RDONLY): New macro.
	* testsuite/poke.cmd/file-mode.pk: New file.

2019-12-22 John Darrington <john@darrington.wattle.id.au>

	* src/pkl.c (pkl_ast): Fix bugs dealing with path search.

2019-12-22 John Darrington <john@darrington.wattle.id.au>

	* src/pk-cmd.c (pk_cmd_exec_1): Properly initialise argc
	instead of relying on subsequent assignment.

2019-12-21 John Darrington <john@darrington.wattle.id.au>

	* src/pk-file.c (pk_cmd_file): Fix memory leaks and
	check for failures on opening file.

2019-12-21  Jose E. Marchesi  <jemarch@gnu.org>

	* src/std.pk (days_in_month): Simplify the code a bit.

2019-12-16  Dan Čermák  <dan.cermak@cgc-instruments.com>

	* src/pk-repl.c (pk_repl): fix memory leak of poke_history
	* src/pk-cmd.c (pk_cmd_exec): fix memory leak of ecmd
	* src/pk-cmd.c (pk_cmd_exec_1): fix memory leak of filename
	* src/pk-cmd.c (null_cmd): properly initialize struct

2019-12-15 John Darrington <john@darrington.wattle.id.au>

	*src/ios.c (ios_mask_last_byte) simplify
	*src/ios.c (ios_mask_first_byte) simplify

2019-12-16  Jose E. Marchesi  <jemarch@gnu.org>

	* src/pkl-asm.pks (atrim): The mka instruction expects the type of
	the array, not the type of the elements stored in the array.
	* testsuite/poke.pkl/trim-25.pk: New test.

2019-12-15 John Darrington <john@darrington.wattle.id.au>

	* doc/poke.texi (Date and Time Functions): New chapter.
	* src/std.pk (posix_time32): New type.
	* testsuite/poke.std/time32.pk: New file.

2019-12-15 John Darrington <john@darrington.wattle.id.au>

	* doc/poke.texi (Scripts): Elaborate on what scripts are
	(and what they are not).

2019-12-13  Jose E. Marchesi  <jemarch@gnu.org>

	* src/pkl-typify.c (pkl_typify1_ps_ass_stmt): Remove obsolete
	check.
	* testsuite/poke.pkl/ass-function-1.pk: New test.

2019-12-13  Dan Čermák  <dan.cermak@posteo.net>

	* src/pkl-env.c (hash_string): Avoid overflow of signed integers
	in hash calculation.

2019-12-13  Dan Čermák  <dan.cermak@posteo.net>

	* src/pk-cmd.c (pk_cmd_get_next_match): Fix buffer overflow.

2019-12-12  Dan Čermák  <dan.cermak@posteo.net>

	* src/pkl-ast.c (pkl_print_type): Fix call to fprintf to use "%s"
	to print a non-constant string.

2019-12-10  Jose E. Marchesi  <jemarch@gnu.org>

	* src/pkl-ast.c (pkl_ast_type_is_complete): Struct types having
	fields with labels are no complete types.
	(pkl_ast_sizeof_type): Assert if a struct type with field labels
	is not marked as complete.
	* testsuite/poke.pkl/offsets-diag-1.pk: New test.

2019-12-08 John Darrington <john@darrington.wattle.id.au>

	* src/pkl-lex. (CHAR): Accept \\ as a CHAR token.
	* testsuite/poke.pkl/chars.pk: Add new test.
	* doc/poke.texi (Characters): Document new escape sequence.

2019-12-01 John Darrington <john@darrington.wattle.id.au>

	* doc/poke.texi (Offset Literals):  Change the example to agree with the text.

2019-12-10  Jose E. Marchesi  <jemarch@gnu.org>

	* src/pkl-typify.c (pkl_typify1_ps_mul): Do not accept multiplying
	strings.
	* testsuite/poke.pkl/mul-strings-diag-1.pk: New test.

2019-12-10  Jose E. Marchesi  <jemarch@gnu.org>

	* src/pkl-tab.y (offset_type_specifier): Allow integer literals as
	offset units.
	* src/pkl-anal.c (pkl_anal1_ps_type_offset): New handler.
	(pkl_phase_anal1): Install handler.
	* testsuite/poke.pkl/casts-offsets-4.pk: New test.
	* testsuite/poke.pkl/cast-offsets-diag-3.pk: Likewise.
	* doc/poke.texi (Offset Types): Mention using integers as offset
	type units.

2019-12-09  Jose E. Marchesi  <jemarch@gnu.org>

	* src/pk-cmd.h: Document the value returned by pk_cmd_exec.
	* src/pk-cmd.c (pk_cmd_exec_script): Fix the value returned by the
	function to match the function prototype documentation.
	* src/poke.c (parse_args): Improve the check for the result value
	of pk_cmd_exec_script.
	(initialize_user): Likewise.

2019-12-05  Jose E. Marchesi  <jemarch@gnu.org>

	* src/pkl.c (pkl_ice): Use an hyperlink for the bug report
	address.
	* src/pkl-asm.c (pkl_asm_catch): Remove obsolete comment.
	* src/pkl-env.c (pkl_env_dup_toplevel): Likewise.

2019-12-05  Jose E. Marchesi  <jemarch@gnu.org>

	* src/pkl-insn.def: New instruction ASETO.
	* src/pvm.jitter (aseto): Define.

2019-12-05  Jose E. Marchesi  <jemarch@gnu.org>

	* src/pkl-typify.c (pkl_typify1_ps_cast): Detect invalid casts,
	and diagnose them.
	* testsuite/poke.pkl/cast-struct-diag-1.pk: New test.
	* testsuite/poke.pkl/cast-offsets-diag-2.pk: Likewise.
	* testsuite/poke.pkl/cast-offsets-diag-1.pk: Likewise.
	* testsuite/poke.pkl/cast-str-diag-1.pk: Likewise.
	* testsuite/poke.pkl/cast-struct-diag-2.pk: Likewise.

2019-12-05  Jose E. Marchesi  <jemarch@gnu.org>

	* src/pkl-fold.c: Define cdivo semantic routines for UUU and III
	cases.
	(pkl_fold_cdiv): Fold /^ operations on offsets.

2019-12-05  Jose E. Marchesi  <jemarch@gnu.org>

	* testsuite/poke.pkl/offset-arg-1.pk: New test.
	* testsuite/poke.pkl/offset-arg-2.pk: Likewise.

2019-12-05  Jose E. Marchesi  <jemarch@gnu.org>

	* src/pkl-fold.c: Define pkl_fold_gcd using gnulib's <gcd.c.>
	(EMUL_UUU): Define for gcd.
	(pkl_fold_gcd): Define handler.
	(pkl_phase_fold): Register handler.
	(OP_BINARY_OOI): Make sure operands are offsets
	before accessing their magnitude/units.
	(OP_BINARY_OOO): Likewise.
	(OP_BINARY_OOI): Fix handling of base_type.

	* src/pkl-promo.c (promote_offset): Support non-integer units.
	(pkl_promo_ps_op_div): Adjust to new API.
	(pkl_promo_ps_op_add_sub_mod): Likewise.
	(pkl_promo_ps_op_mul): Likewise.
	(pkl_promo_ps_op_rela): Likewise.
	(pkl_promo_ps_type_array): Likewise.
	(pkl_promo_ps_ass_stmt): Likewise.
	(pkl_promo_ps_funcall): Likewise.
	(pkl_promo_ps_return_stmt): Likewise.
	(pkl_promo_ps_func_arg): Likewise.
	(pkl_promo_ps_map): Likewise.
	(pkl_promo_ps_struct_type_field): Likewise.
	(pkl_promo_ps_op_in): Likewise.
	* src/pkl-ops.def: Define PKL_AST_OP_GCD.
	* src/pkl-typify.c (CASE_OFFSET): Use pkl_ast_make_binary_exp and
	do not assume the unit types are integers, but avoid superfluous
	casts whenever possible.
	(CASE_OFFSET): Likewise.
	* src/pkl.c (rest_of_compilation): Run a constant folding phase at
	the beginning of the middle end pass.
	* testsuite/poke.pkl/add-offsets-9.pk: New test.
	* testsuite/poke.pkl/eq-offsets-6.pk: Likewise.
	* testsuite/poke.pkl/eq-offsets-5.pk: Likewise.
	* testsuite/poke.pkl/mod-offsets-4.pk: Likewise.
	* testsuite/poke.pkl/mod-offsets-3.pk: Likewise.
	* testsuite/poke.pkl/div-offsets-3.pk: Likewise.
	* testsuite/poke.pkl/div-offsets-2.pk: Likewise.
	* testsuite/poke.pkl/mul-offsets-9.pk: Likewise.
	* testsuite/poke.pkl/sub-offsets-8.pk: Likewise.
	* testsuite/poke.pkl/sub-offsets-7.pk: Likewise.
	* testsuite/poke.pkl/add-offsets-10.pk: Likewise.

2019-12-01 John Darrington <john@darrington.wattle.id.au>

	* bootstrap.conf: Remove "system"

2019-12-04  Jose E. Marchesi  <jemarch@gnu.org>

	* src/pkl-gen.c (pkl_gen_pr_type_array): Do not calculate the
	array bound when building array types.
	* testsuite/poke.map/maps-arrays-18.pk: New test.

2019-12-04  Jose E. Marchesi  <jemarch@gnu.org>

	* src/pkl-trans.c (pkl_phase_transl): Install
	pkl_transl_{pr,ps}_map handlers for struct type fields.
	(pkl_transl_pr_type_struct): Only break the pass when into a map.
	* testsuite/poke.map/maps-arrays-17.pk: New test.

2019-12-04  Jose E. Marchesi  <jemarch@gnu.org>

	* src/pkl-typify.c (pkl_typify1_ps_if_stmt): New handler.
	(pkl_phase_typify1): Install it.
	* testsuite/poke.pkl/if-diag-1.pk: New test.
	* testsuite/poke.pkl/if-diag-2.pk: Likewise.
	* testsuite/poke.pkl/if-diag-3.pk: Likewise.

2019-12-03  Jose E. Marchesi  <jemarch@gnu.org>

	* pickles/elf.pk (Elf64_Sym): New type.
	(STB_LOCAL): New variable.
	(STB_GLOBAL): Likewise.
	(STB_WEAK): Likewise.
	(STB_LOOS): Likewise.
	(STB_HIOS): Likewise.
	(STB_LOPROC): Likewise.
	(STB_HIPROC): Likewise.
	(STV_DEFAULT): Likewise.
	(STV_INTERNAL): Likewise.
	(STV_HIDDEN): Likewise.
	(STV_PROTECTED): Likewise.

2019-12-01 John Darrington <john@darrington.wattle.id.au>

	* doc/poke.texi (dump): Numerous minor changes.

2019-12-01 Luca Saiu <positron@gnu.org>

	* src/pkl-insn.def (PKL_INSN_TUCK): Define new instruction.
	* src/pvm.jitter (rot, nrot): Simplify definition using Jitter
	macro.
	(tuck): New instruction.
	(revn): Add specialized arguments.  Use unsigned JITTER_ARGU0 to
	catch bugs more easily.
	(swap-over-to-tuck): New rewrite rule.
	(rot-swap-to-quake): Re-introduce deleted rewrite rule, which was
	actually correct.
	* pkl-asm.pks (remap, write, addo, subo, mulo, divo, modo, atrim)
	(cdivo, ais, bconc): Simplify and optimize using new instructions.
	* src/pkl-gen.pks (struct_field_mapper): Likewise.
	
2019-12-01 John Darrington <john@darrington.wattle.id.au>

	* src/pk_dump.pk (dump): New parameter cluster_by

2019-12-01 John Darrington <john@darrington.wattle.id.au>

	* doc/poke.texi (dump): Document the dump command.

2019-11-30 John Darrington <john@darrington.wattle.id.au>

	* testsuite/poke.std/crc32.pk: New file.

2019-11-30 John Darrington <john@darrington.wattle.id.au>

	* src/pk-cmd.c (pk_cmd_find):  Use STREQ instead of strcmp.

2019-11-29  Jose E. Marchesi  <jemarch@gnu.org>

	* src/pkl-gen.c (pkl_gen_pr_map): Fix bug in optimization.
	* testsuite/poke.pkl/map-offset-expr-1.pk: New test.

2019-11-29  Jose E. Marchesi  <jemarch@gnu.org>

	* src/pkl-asm.pks (atrim): Fix calculation of the resulting mapped
	array offset.
	* testsuite/poke.map/maps-trims-1.pk: New test.

2019-11-29  Jose E. Marchesi  <jemarch@gnu.org>

	* src/pvm.jitter (siz): Modify to generate a bit-offset in an
	ulong<64> instead of an offset.
	* src/pkl-gen.pks (off_plus_sizeof): Remove.
	(array_mapper): Adapt accordingly.
	(array_valmapper): Likewise.
	(struct_field_mapper): Likewise.
	* src/pkl-asm.pks (array_conv_siz): Likewise.
	* src/pkl-gen.c (pkl_gen_ps_op_attr): Likewise.

2019-11-29  Jose E. Marchesi  <jemarch@gnu.org>

	* src/pkl-gen.pks (array_valmapper): Adapt to bit-offsets.

2019-11-29  Jose E. Marchesi  <jemarch@gnu.org>

	* src/pkl-asm.pks (atrim): Adapt to bit-offsets.

2019-11-29  Jose E. Marchesi  <jemarch@gnu.org>

	* src/pkl-gen.c (pkl_gen_ps_op_attr): Convert the value returned
	by mgeto to an offset value.

2019-11-29  Jose E. Marchesi  <jemarch@gnu.org>

	* src/pvm-val.c (pvm_sizeof): Struct fields now store bit-offsets
	instead of offsets.

2019-11-29  Jose E. Marchesi  <jemarch@gnu.org>

	* src/pkl-gen.c (pkl_gen_pr_type_offset): Fix regression.

2019-11-29  Jose E. Marchesi  <jemarch@gnu.org>

	* src/pkl-gen.c (pkl_gen_pr_type_array): Convert sbounds in maps
	to bit-offsets.

2019-11-29  Jose E. Marchesi  <jemarch@gnu.org>

	* src/pkl-gen.pks (struct_writer): Adapt to bit-offsets.
	(struct_field_writer): Likewise.
	(array_writer): Likewise.

2019-11-29  Jose E. Marchesi  <jemarch@gnu.org>

	* src/pkl-gen.pks (struct_mapper): Use bit-offsets for the struct
	offsets.
	(struct_field_mapper): Likewise.
	(handle_struct_field_label): Likewise.
	(off_plus_sizeof): Likewise.

2019-11-29  Jose E. Marchesi  <jemarch@gnu.org>

	* src/pkl-gen.pks (array_mapper): Use bit-offsets for the array
	offsets and for sbound.

2019-11-29  Jose E. Marchesi  <jemarch@gnu.org>

	* src/pkl-gen.c (pkl_gen_pr_map): Convert map argument to
	bit-offset.
	(pkl_gen_pr_ass_stmt): Likewise.
	(pkl_gen_pr_type_offset): Do not convert to bit-offset.
	(pkl_gen_ps_type_integral): Likewise.
	(pkl_gen_ps_type_string): Likewise.
	* src/pvm.jitter: Remove invalid rot-swap-to-quake rewrite.

2019-11-29  Jose E. Marchesi  <jemarch@gnu.org>

	* src/pvm.jitter: Update comments to reflect that peek/poke
	instructions get bit-offsets, not regular offsets.

2019-11-24 John Darrington <john@darrington.wattle.id.au>
            * src/pk-file (pk_file_readable): New function.
            (pk_cmd_load_file): Use it to check files before
            opening.

2019-11-24 John Darrington <john@darrington.wattle.id.au>

	* src/pk-term.c: Remove unnecessary #include <sys/stat.h>

2019-11-28  Jose E. Marchesi  <jemarch@gnu.org>

	* testsuite/lib/poke-dg.exp (dg-data): Avoid appending duplicated
	file names to poke_data_files.
	(poke_finish): Fix deleting the temporary files.

2019-11-28  Jose E. Marchesi  <jemarch@gnu.org>

	* src/pvm.jitter: Add ios_write_string to the list of wrapped
	functions.
	(pokes): Implement instruction.
	* src/ios.c (ios_write_string): Implement.
	* testsuite/poke.map/ass-map-3.pk: New test.
	* testsuite/poke.map/ass-map-4.pk: Likewise.
	* testsuite/poke.map/ass-map-5.pk: Likewise.

2019-11-28  Jose E. Marchesi  <jemarch@gnu.org>

	* src/pkl-anal.c (pkl_anal1_ps_return_stmt): New handler.
	(pkl_phase_anal1): Register it.
	* testsuite/poke.pkl/return-diag-2.pk: New test.

2019-11-28  Jose E. Marchesi  <jemarch@gnu.org>

	* src/pkl-typify.c (pkl_typify1_ps_type_offset): New handler.
	(pkl_phase_typify1): Register it.
	* testsuite/poke.pkl/offset-type-diag-1.pk: New test.
	* testsuite/poke.pkl/offset-type-diag-2.pk: Likewise.

2019-11-24 John Darrington <john@darrington.wattle.id.au>

        * src/std.pk (crc32): New function.
        * doc/poke.texi (CRC Functions): New node.

2019-11-27  Jose E. Marchesi  <jemarch@gnu.org>

	* src/pvm.jitter (quake): New instruction.
	(rot-swap-to-quake): New rewrite rule.

2019-11-24 John Darrington <john@darrington.wattle.id.au>

	* src/pk-cmd.c (pk_cmd_exec_script): Use getline instead
	of a loop and getc.

2019-11-26  Jose E. Marchesi  <jemarch@gnu.org>

	* src/pvm-alloc.c (pvm_realloc): New function.
	* src/pkl-asm.c (pkl_asm_insn): Remove hard limit
	PKL_AST_MAX_POINTERS, reallocating memory as necessary.
	(pkl_asm_new): Initialize pointers to NULL.

2019-11-26  Jose E. Marchesi  <jemarch@gnu.org>

	* testsuite/lib/poke-dg.exp (poke-dg-test): Pass -q to poke to
	avoid reading ~/.pokerc.

2019-11-26  Jose E. Marchesi  <jemarch@gnu.org>

	* src/ios.c (IOS_GET_C_ERR_CHCK): Make sure to check get_c return
	value as an int before casting it.
	* src/ios-dev-file.c (ios_dev_file_getc): Do not rely on EOF ==
	IOD_EOF.

2019-11-22  Jose E. Marchesi  <jemarch@gnu.org>

	* src/pkl-ast.c (pkl_ast_type_is_complete): Handle function types.
	* src/pkl-typify.c (pkl_typify1_ps_op_unmap): New handler.
	* testsuite/poke.pkl/unmap-diag-1.pk: New test.

2019-11-22  Jose E. Marchesi  <jemarch@gnu.org>

	* src/pkl-ast.c (pkl_ast_type_is_complete): Fix handling of
	structs.

2019-11-22  Jose E. Marchesi  <jemarch@gnu.org>

	* src/pkl-ast.c (pkl_ast_type_mappable_p): New function.
	* src/pkl-typify.c (pkl_typify1_ps_map): Check for types that
	cannot be mapped and error about it.
	* testsuite/poke.pkl/map-diag-3.pk: Likewise.
	* testsuite/poke.pkl/map-diag-2.pk: Likewise.
	* testsuite/poke.pkl/map-diag-1.pk: New test.
	* testsuite/poke.pkl/map-diag-7.pk: Likewise.
	* testsuite/poke.pkl/map-diag-6.pk: Likewise.
	* testsuite/poke.pkl/map-diag-5.pk: Likewise.
	* testsuite/poke.pkl/map-diag-4.pk: Likewise.

2019-11-22  Jose E. Marchesi  <jemarch@gnu.org>

	* testsuite/poke.pkl/struct-types-diag-8.pk: Rewrite.

2019-11-22  Jose E. Marchesi  <jemarch@gnu.org>

	* src/pkl-tab.y (offset_type_specifier): Allow simple types only
	for the offset unit.

2019-11-19 John Darrington <john@darrington.wattle.id.au>

	* doc/poke.texi: Add indeces.

2019-11-19 John Darrington <john@darrington.wattle.id.au>

        * src/pk-dump.pk (print_ascii): New function. (print_hex) New function.
        (print_data): Deal properly with EOF and data not ending on 16#B boundary.
        * testsuite/poke.cmd/dump-5.pk: New file.
        * testsuite/poke.cmd/dump-6.pk: New file.
        * testsuite/poke.cmd/dump-7.pk: New file.

2019-11-17 John Darrington <john@darrington.wattle.id.au>

	* doc/poke.texi (Standard Integral Types): Correct size of nibble.

2019-11-21  Jose E. Marchesi  <jemarch@gnu.org>

	* doc/poke.texi (Field Constraints): New section.

2019-11-15  Jose E. Marchesi  <jemarch@gnu.org>

	* doc/poke.texi (__LINE__ and __FILE__): New chapter.

2019-11-15  Jose E. Marchesi  <jemarch@gnu.org>

	* src/pkl-gen.pks: Fix handling of sboundm.
	* testsuite/poke.map/maps-arrays-16.pk: New test.

2019-11-15  Jose E. Marchesi  <jemarch@gnu.org>

	* src/pkl-tab.y: New tokens UU_LINE_UU and UU_FILE_UU.
	* src/pkl-lex.l: Rules for __FILE__ and for __LINE__.
	* testsuite/poke.pkl/uu-line-1.pk: New test.
	* testsuite/poke.pkl/uu-file-1.pk: Likewise.

2019-11-15  Jose E. Marchesi  <jemarch@gnu.org>

	* man/Makefile.am (poke.1): Go back to depend on the source file
	to avoid distcheck to fail.  This time, make sure the executable
	exists before invoking help2man.

2019-11-15  Jose E. Marchesi  <jemarch@gnu.org>

	* pickles/leb128.pk: Remove trailing blanks.
	* testsuite/lib/poke-dg.exp: Likewise.
	* src/pvm.jitter: Likeise.
	* src/pkl-typify.c: Likewise.
	* src/pkl-tab.y: Likewise.
	* src/pkl-promo.c: Likewise.
	* src/pkl-gen.c: Likewise.
	* src/pkl-ast.h: Likewise.
	* src/pkl-ast.c: Likewise.
	* src/pk-editor.c: Likewise.
	* testsuite/poke.map/ass-map-1.pk: Remove empty lines at EOF.
	* testsuite/poke.std/atoi-9.pk: Likewise.
	* testsuite/poke.std/atoi-8.pk: Likewise.
	* testsuite/poke.std/atoi-7.pk: Likewise.
	* testsuite/poke.std/atoi-6.pk: Likewise.
	* testsuite/poke.std/atoi-5.pk: Likewise.
	* testsuite/poke.std/atoi-4.pk: Likewise.
	* testsuite/poke.std/atoi-3.pk: Likewise.
	* testsuite/poke.std/atoi-2.pk: Likewise.
	* testsuite/poke.std/atoi-13.pk: Likewise.
	* testsuite/poke.std/atoi-12.pk: Likewise.
	* testsuite/poke.std/atoi-11.pk: Likewise.
	* testsuite/poke.std/atoi-10.pk: Likewise.
	* testsuite/poke.std/atoi-1.pk: Likewise.
	* testsuite/poke.pkl/try-until-3.pk: Likewise.
	* testsuite/poke.pkl/strings-1.pk: Likewise.
	* testsuite/poke.pkl/ass-map-diag-2.pk: Likewise.
	* testsuite/poke.pkl/ass-map-diag-1.pk: Likewise.
	* testsuite/poke.map/maps-offsets-2.pk: Likewise.
	* testsuite/poke.map/maps-offsets-1.pk: Likewise.
	* testsuite/poke.map/maps-ios-1.pk: Likewise.
	* testsuite/poke.map/ass-map-2.pk: Likewise.
	* .x-sc_prohibit_atoi_atof: New file.
	* doc/poke.texi (IO Spaces): s/filesystem/file system/.
	* src/ios.c: Avoid double word in comment.
	* man/Makefile.am (poke.1): Do not use $< in this non-implicit
	rule.

2019-11-13 John Darrington <john@darrington.wattle.id.au>

	* src/pk-cmd.h (completer_t): New typedef.
	(pk_cmd) [completer]: New member;

2019-11-13 John Darrington <john@darrington.wattle.id.au>

	* src/pkl-env.h (pkl_ast_node_iter): New struct.
	(pkl_env_iter_begin): New declaration.
	(pkl_env_iter_next): New declaration.
	(pkl_env_iter_end): New declaration.
	* src/pkl-env.c (pkl_env_iter_begin): New function.
	(pkl_env_iter_next): New function.
	(pkl_env_iter_end): New function.
	(pkl_env_map_decls): Use them to implement this function.

2019-11-13 John Darrington <john@darrington.wattle.id.au>

	* src/pk-cmd.c (cmds): Rename to dot_cmds.
	(pk_cmd_init): Deal with the consequences.

2019-11-14  Jose E. Marchesi  <jemarch@gnu.org>

	* man/Makefile.am: New file.
	* Makefile.am (SUBDIRS): Add the man directory.
	* doc/poke.texi (pokerc): New chapter.
	* configure.ac: Initialize HELP2MAN.

2019-11-14  Jose E. Marchesi  <jemarch@gnu.org>

	* src/pkl-insn.def: peeklu, peekiu, pokelu and pokeiu get two
	arguments, not three.
	* testsuite/poke.pkl/struct-types-endian-1.pk: New test.

2019-11-13  Jose E. Marchesi  <jemarch@gnu.org>

	* src/pkl-gen.c (pkl_gen_ps_op_in): Delete commented out code.

2019-11-13  Jose E. Marchesi  <jemarch@gnu.org>

	* HACKING (Installing Obvious Changes): Fix typo

2019-11-13 John Darrington <john@darrington.wattle.id.au>

	* HACKING (Dejagnu): Fix typo.
	(libtextstyle): Fix typo.

2019-11-13 John Darrington <john@darrington.wattle.id.au>

	* src/pk-repl.c (pk_repl): Remove superfluous tests of the
	variable "line".

2019-11-13 John Darrington <john@darrington.wattle.id.au>

	* src/poke.c (pk_print_version): Update translatable strings.

2019-11-13  Jose E. Marchesi  <jemarch@gnu.org>

	* src/pkl-tab.y: Add missing trailing ';' in the try-until syntax
	rule.

2019-11-13  Jose E. Marchesi  <jemarch@gnu.org>

	* doc/poke.texi (Exceptions): Document the ranges of exceptions.

2019-11-13  Jose E. Marchesi  <jemarch@gnu.org>

	* testsuite/poke.pkl/get-ios-1.pk: New test.
	* testsuite/poke.pkl/get-ios-2.pk: Likewise.
	* testsuite/poke.pkl/set-ios-1.pk: Likewise.
	* testsuite/poke.pkl/close-1.pk: Likewise.
	* testsuite/poke.pkl/open-1.pk: Likewise.

2019-11-13  Jose E. Marchesi  <jemarch@gnu.org>

	* doc/poke.texi (IO Spaces): New section.
	(open): New subsection.
	(close): Likewise.
	(get_ios): Likewise.
	(set_ios): Likewise.
	(The Map Operator): Update to cover the ternary map operator.

2019-11-13  Jose E. Marchesi  <jemarch@gnu.org>

	* testsuite/lib/poke-dg.exp (dg-data): Accept a file name
	argument.
	(poke_finish): poke_data_files is now a list.
	* testsuite/poke.map/maps-ios-1.pk: New test.
	* testsuite/poke.map/maps-ios-2.pk: Likewise.
	* testsuite/poke.map/maps-ios-3.pk: Likewise.
	* testsuite/poke.map/maps-ios-4.pk: Likewise.
	* testsuite/poke.map/maps-ios-5.pk: Likewise.
	* testsuite/poke.map/maps-ios-6.pk: Likewise.
	* testsuite/poke.map/maps-ios-7.pk: Likewise.

2019-11-12  Jose E. Marchesi  <jemarch@gnu.org>

	* src/pvm.jitter (peeks): Take an IOS argument.
	(PVM_PEEK): Likewise.
	(PVM_POKE): Likewise.
	* src/pkl-gen.c (pkl_gen_pr_map): Pass the IO argument to the
	mappers.
	(pkl_gen_ps_type_integral): Take an IOS argument for mappers and
	writers.
	(pkl_gen_ps_type_string): Likewise.
	(pkl_gen_pr_type_offset): Likewise.
	(pkl_gen_pr_type_array): Likewise.
	(pkl_gen_pr_type_struct): Likewise.
	(pkl_gen_pr_ass_stmt): Pass IOS to the l-value map.
	* src/pkl-gen.pks (array_mapper): Likewise.
	(array_writer): Likewise.
	(struct_mapper): Likewise.
	(struct_field_mapper): Likewise.
	(op_unmap): Set ios to null.
	* src/pkl-asm.pks (write): Pass the mapped object's IOS to the
	writer.
	(remap): Pass the mapped object's IOS to the mapper.
	* src/pkl-tab.y (struct_type_specifier): Register 3 dummies in the
	compile-time lexical environment to reflect lexical changes in
	struct_mapper.
	* testsuite/poke.map/maps-strings-1.pk: New test.
	* testsuite/poke.map/maps-offsets-1.pk: Likewise.
	* testsuite/poke.map/maps-offsets-2.pk: Likewise.

2019-11-12  Jose E. Marchesi  <jemarch@gnu.org>

	* src/ios.c (struct ios): New field `id'.
	(ios_next_id): New static variable.
	(ios_open): Return the id of the opened ios.
	(ios_search_by_id): New function.
	* src/poke.c (parse_args): Adapt to the new interface of ios_open.
	* src/pvm.jitter (close): Use ios_search_by_id.

2019-11-12  Jose E. Marchesi  <jemarch@gnu.org>

	* src/pkl-ast.h (PKL_AST_BUILTIN_OPEN): Define.
	(PKL_AST_BUILTIN_CLOSE): Likewise.
	* src/pkl-tab.y (builtin): Handle BUILTIN_OPEN and BUILTIN_CLOSE.
	(BUILTIN_OPEN): New token.
	(BUILTIN_CLOSE): Likewise.
	* src/pkl-lex.l: Add __PKL_BUILTIN_OPEN__ and
	__PKL_BUILTIN_CLOSE__.
	* src/pkl-rt.pk (open): Define.
	(close): Likewise.
	* src/pkl-insn.def (open): New instruction.
	(close): Likewise.
	* src/pvm.jitter (open): New instruction.
	(close): Likewise.
	* src/pkl-gen.c (pkl_gen_ps_comp_stmt): Handle
	PKL_AST_BUILTIN_OPEN and PKL_AST_BUILTIN_CLOSE.

2019-11-11  Jose E. Marchesi  <jemarch@gnu.org>

	* src/pkl-ast.h (PKL_AST_BUILTIN_GET_IOS): Define.
	(PKL_AST_BUILTIN_SET_IOS): Likewise.
	* src/pkl-gen.c (pkl_gen_ps_comp_stmt): Handle get_ios and set_ios
	builtins.
	* src/pkl-insn.def: Define instructions PKL_INSN_PUSHIOS and
	PKL_INSN_POPIOS.
	* src/pvm.jitter (pushios): New instruction.
	(popios): Likewise.
	* src/pkl-rt.pk (get_ios): New function.
	(set_ios): Likewise.
	* src/pkl-lex.l: Rules for __PKL_BUILTIN_GET_IOS__ and
	__PKL_BUILTIN_SET_IOS__.
	* src/pkl-tab.y: Define tokens BUILTIN_GET_IOS and
	BUILTIN_SET_IOS.

2019-11-11  Jose E. Marchesi  <jemarch@gnu.org>

	* src/pkl-ast.c (pkl_ast_make_map): Get an `ios' argument.
	(pkl_ast_node_free): Handle the map ios.
	(pkl_ast_print_1): Likewise.
	* src/pkl-ast.h (struct pkl_ast_map): New attribute `ios'.
	* src/pkl-tab.y (map): Add ternary variant of the operator.
	* src/pkl-pass.c (pkl_do_pass_1): Visit the ios node of maps.
	* src/pkl-typify.c (pkl_typify1_ps_map): Check whether the IOS
	expression evaluates to an integral value.
	(pkl_typify1_ps_attr): The type of the 'io attribute is an
	int<32>.
	* src/pkl-promo.c (pkl_promo_ps_map): Promote the ios argument to
	the map operator.
	* src/pkl-gen.c (pkl_gen_ps_op_attr): Generate code for the 'ios
	attribute.
	* src/pkl-attrs.def: Define PKL_AST_ATTR_IOS.
	* src/pkl-insn.def: New instructions mgetio and msetio.
	* src/pvm.jitter (mgetio): New instruction.
	(msetio): Likewise.
	* testsuite/poke.pkl/map-ios-diag-1.pk: New test.
	* testsuite/poke.pkl/map-ios-diag-2.pk: Likewise.
	* testsuite/poke.pkl/attr-ios-diag-1.pk: Likewise.
	* testsuite/poke.pkl/attr-ios-diag-2.pk: Likewise.
	* src/pvm-val.h (PVM_VAL_IO): Define.
	(PVM_VAL_SET_IO): Likewise.
	(PVM_VAL_ARR_IO): Likewise.
	(PVM_VAL_SCT_IO): Likewise.
	(struct pvm_struct): New field io.
	(struct pvm_array): Likewise.
	* src/pvm-val.c (pvm_make_array): Initialize io.
	(pvm_make_struct): Likewise.

2019-11-12  Jose E. Marchesi  <jemarch@gnu.org>

	* src/pkl-lex.l: Handle token UNTIL.
	* src/pkl-tab.y (UNTIL): New token.
	* src/pkl-ast.h (PKL_AST_TRY_UNTIL_STMT_CODE): Define.
	(PKL_AST_TRY_UNTIL_STMT_EXP): Likewise.
	(struct pkl_ast_try_until_stmt): New struct.
	* src/pkl-ast.c (pkl_ast_make_try_until_stmt): New function.
	(pkl_ast_node_free): Handle try-until AST nodes.
	(pkl_ast_finish_breaks_1): Likewise.
	(pkl_ast_finish_returns_1): Likewise.
	(pkl_ast_print_1): Likewise.
	* src/pkl-pass.c (pkl_do_pass_1): Likewise.
	* src/pkl-typify.c (pkl_typify1_ps_try_until_stmt): New handler.
	* src/pkl-promo.c (pkl_promo_ps_try_until_stmt): Likewise.
	* src/pkl-gen.c (pkl_gen_pr_try_until_stmt): New handler.
	* doc/poke.texi (try-until): New section.
	* testsuite/poke.pkl/try-until-diag-1.pk: New test.
	* testsuite/poke.pkl/try-until-1.pk: Likewise.
	* testsuite/poke.pkl/try-until-2.pk: Likewise.
	* testsuite/poke.pkl/try-until-3.pk: Likewise.

2019-11-12 John Darrington <john@darrington.wattle.id.au>

	* src/pkl-lex.l (YYFATAL_ERROR): Redefine

2019-11-12 John Darrington <john@darrington.wattle.id.au>

	* src/std.pk (ltrim): New function.
	* src/std.pk (rtrim): New function.
	* doc/poke.texi (String Functions): New chapter.
	* testsuite/poke.std/ltrim.pk: New file.
	* testsuite/poke.std/rtrim.pk: New file.

2019-11-12 John Darrington <john@darrington.wattle.id.au>

        * src/pk-file.c (pk_cmd_file): Use strerror for reason.
        (pk_cmd_load_file): ditto.

2019-11-11  Jose E. Marchesi  <jemarch@gnu.org>

	* src/pkl-trans.c (pkl_trans1_ps_string): Handle \".
	* src/pvm-val.c (pvm_print_val): Likewise.
	* testsuite/poke.pkl/strings-1.pk: New test.
	* testsuite/poke.pkl/strings-2.pk: Likewise.
	* testsuite/poke.pkl/strings-3.pk: Likewise.
	* doc/poke.texi (String Literals): Document \".

2019-11-11 John Darrington <john@darrington.wattle.id.au>

	* src/pk-editor.c (pk_cmd_editor): Initialize newline

2019-11-11 John Darrington <john@darrington.wattle.id.au>

	* src/pk-repl.c (pk_repl): Use ~/.poke_history to persist repl
	commands.
	* doc/poke.texi (The REPL): Document the use of readline and the
	poke_history file.

2019-11-11 John Darrington <john@darrington.wattle.id.au>

        * doc/poke.texi (The REPL): Fix typo

2019-11-11  Jose E. Marchesi  <jemarch@gnu.org>

	* src/pk-print.c: Remove.
	* src/pk-cmd.c (print_cmd): Likewise.
	(cmds): Remove print_cmd.
	* src/Makefile.am (poke_SOURCES): Remove pk-print.c
	* testsuite/poke.map/maps-simple-1.pk: New test.
	* testsuite/poke.map/maps-simple-8.pk: Likewise.
	* testsuite/poke.map/maps-simple-7.pk: Likewise.
	* testsuite/poke.map/maps-simple-6.pk: Likewise.
	* testsuite/poke.map/maps-simple-5.pk: Likewise.
	* testsuite/poke.map/maps-simple-4.pk: Likewise.
	* testsuite/poke.map/maps-simple-3.pk: Likewise.
	* testsuite/poke.map/maps-simple-2.pk: Likewise.
	* testsuite/poke.pkl/sl-1.pk: Do not use .print.
	* testsuite/poke.map/maps-arrays-10.pk: Likewise.
	* testsuite/poke.map/maps-arrays-9.pk: Likewise.
	* testsuite/poke.map/maps-arrays-8.pk: Likewise.
	* testsuite/poke.map/maps-arrays-7.pk: Likewise.
	* testsuite/poke.map/maps-arrays-6.pk: Likewise.
	* testsuite/poke.map/maps-arrays-1.pk: Likewise.
	* testsuite/poke.map/valmaps-arrays.pk: Likewise.
	* testsuite/poke.map/trimmed-map-4.pk: Likewise.
	* testsuite/poke.map/trimmed-map-3.pk: Likewise.
	* testsuite/poke.map/trimmed-map-2.pk: Likewise.
	* testsuite/poke.map/trimmed-map.pk: Likewise.

2019-11-11  Jose E. Marchesi  <jemarch@gnu.org>

	* doc/poke.texi (.file): Add note about blank characters trimming
	from paths.

2019-11-11  Jose E. Marchesi  <jemarch@gnu.org>

	* src/pk-cmd.c (pk_cmd_exec_1): Do not include trailing blanks in
	tag arguments.

2019-11-11  Jose E. Marchesi  <jemarch@gnu.org>

	* doc/poke.texi (The isa Operator): New chapter.

2019-11-10  Jose E. Marchesi  <jemarch@gnu.org>

	* doc/poke.texi (Functions): New chapter.
	(Function Declarations): New section.
	(Optional Arguments): Likewise.
	(Variadic Functions): Likewise.
	(Calling Functions): Likewise.
	(Function Types): Likewise.

2019-11-10  Jose E. Marchesi  <jemarch@gnu.org>

	* HACKING (Write After Approval): Add John Darrington.

2019-11-09  John Darrington  <john@darrington.wattle.id.au>

	* src/pk-repl.c: Include signa.h.
	(poke_sigint_handler): New function.
	(pk_repl): Install signal handler for SIGINT.

2019-11-09  John Darrington  <john@darrington.wattle.id.au>

	* src/ras: Correct punctuation in default error message.

2019-11-09  John Darrington  <john@darrington.wattle.id.au>

	* src/pk-editor.c (pk_cmd_editor): Use xrealloc instead of
	realloc.

2019-11-09  John Darrington  <john@darrington.wattle.id.au>

	* src/pk-editor.c (pk_cmd_editor): Fix memory leak.

2019-11-09  Jose E. Marchesi  <jemarch@gnu.org>

	* configure.ac: Make libreadline a hard requirement.
	* HACKING (readline): Document that now a full implementation of
	readline is required.

2019-11-09  Egeyar Bagcioglu  <egeyar@gmail.com>

	* testsuite/poke.map/maps-int-01.pk: New test.
	* testsuite/poke.map/maps-int-02.pk: Likewise.
	* testsuite/poke.map/maps-int-03.pk: Likewise.
	* testsuite/poke.map/maps-int-04.pk: Likewise.
	* testsuite/poke.map/maps-int-05.pk: Likewise.
	* testsuite/poke.map/maps-int-06.pk: Likewise.
	* testsuite/poke.map/maps-int-07.pk: Likewise.
	* testsuite/poke.map/maps-int-08.pk: Likewise.
	* testsuite/poke.map/maps-int-09.pk: Likewise.
	* testsuite/poke.map/maps-int-10.pk: Likewise.
	* testsuite/poke.map/maps-int-11.pk: Likewise.
	* testsuite/poke.map/maps-int-12.pk: Likewise.
	* testsuite/poke.map/maps-int-13.pk: Likewise.
	* testsuite/poke.map/maps-int-14.pk: Likewise.
	* testsuite/poke.map/maps-int-15.pk: Likewise.
	* testsuite/poke.map/maps-int-16.pk: Likewise.
	* testsuite/poke.map/maps-int-17.pk: Likewise.
	* testsuite/poke.map/maps-int-18.pk: Likewise.
	* testsuite/poke.map/maps-int-19.pk: Likewise.
	* testsuite/poke.map/maps-int-20.pk: Likewise.
	* testsuite/poke.map/maps-int-21.pk: Likewise.
	* testsuite/poke.map/maps-int-22.pk: Likewise.
	* testsuite/poke.map/maps-int-23.pk: Likewise.
	* testsuite/poke.map/maps-int-24.pk: Likewise.
	* testsuite/poke.map/maps-int-25.pk: Likewise.
	* testsuite/poke.map/maps-int-26.pk: Likewise.
	* testsuite/poke.map/maps-int-27.pk: Likewise.
	* testsuite/poke.map/maps-int-28.pk: Likewise.
	* testsuite/poke.map/maps-int-29.pk: Likewise.
	* testsuite/poke.map/maps-int-30.pk: Likewise.
	* testsuite/poke.map/maps-int-31.pk: Likewise.
	* testsuite/poke.map/maps-int-32.pk: Likewise.
	* testsuite/poke.map/maps-int-33.pk: Likewise.
	* testsuite/poke.map/maps-int-34.pk: Likewise.
	* testsuite/poke.map/maps-int-35.pk: Likewise.
	* testsuite/poke.map/maps-int-36.pk: Likewise.
	* testsuite/poke.map/maps-int-37.pk: Likewise.
	* testsuite/poke.map/maps-int-38.pk: Likewise.
	* testsuite/poke.map/maps-int-39.pk: Likewise.
	* testsuite/poke.map/maps-int-40.pk: Likewise.
	* testsuite/poke.map/maps-int-41.pk: Likewise.
	* testsuite/poke.map/maps-int-42.pk: Likewise.
	* testsuite/poke.map/maps-int-43.pk: Likewise.
	* testsuite/poke.map/maps-int-44.pk: Likewise.
	* testsuite/poke.map/maps-int-45.pk: Likewise.
	* testsuite/poke.map/maps-int-46.pk: Likewise.
	* testsuite/poke.map/maps-int-47.pk: Likewise.
	* testsuite/poke.map/maps-int-48.pk: Likewise.
	* testsuite/poke.map/maps-int-49.pk: Likewise.
	* testsuite/poke.map/maps-int-50.pk: Likewise.

2019-11-08  Jose E. Marchesi  <jemarch@gnu.org>

	* doc/poke.texi (Unmapping): New section.

2019-11-08  Jose E. Marchesi  <jemarch@gnu.org>

	* src/pkl-tab.y (stmt): Set location of assignments to maps.
	* src/pkl-ast.c (pkl_ast_lvalue_p): Allow maps in lvalues.
	* src/pkl-typify.c (pkl_typify1_ps_ass_stmt): The type of a map in
	an l-value shall be simple.
	* src/pkl-gen.c (pkl_gen_pr_ass_stmt): Handle maps in l-values.
	* doc/poke.texi (Assignments): Document maps in l-values.
	* testsuite/poke.pkl/ass-map-diag-1.pk: New test.
	* testsuite/poke.pkl/ass-map-diag-2.pk: Likewise.
	* testsuite/poke.map/ass-map-1.pk: Likewise.
	* testsuite/poke.map/ass-map-2.pk: Likewise.

2019-11-08  Jose E. Marchesi  <jemarch@gnu.org>

	* doc/poke.texi (Conditionals): New chapter.
	(if-else): New section.
	(Loops): New chapter.
	(while): New section.
	(for-in): Likewise.

2019-11-08  Jose E. Marchesi  <jemarch@gnu.org>

	* doc/poke.texi (Exception Handling): New chapter.
	(Exceptions): New section.
	(try-catch): Likewise.
	(raise): Likewise.

2019-11-08  Jose E. Marchesi  <jemarch@gnu.org>

	* src/std.pk (substr): Remove.
	(strstr): Likewise.
	(format): Likewise.
	* testsuite/poke.std/substr.pk: Remove test.
	* testsuite/poke.std/strstr.pk: Likewise.

2019-11-08  Jose E. Marchesi  <jose.marchesi@oracle.com>

	* doc/poke.texi (Standard Integral Types): New chapter.
	(Standard Offset Types): Likewise.
	(Coversion Functions): Likewise.
	(catos): New section.
	(atoi): Likewise.
	(Sorting Functions): New chapter.
	(qsort): New section.

2019-11-08  Jose E. Marchesi  <jemarch@gnu.org>

	* src/pk-repl.c (banner): New function.
	(pk_repl): Call banner.
	(pk_repl_display_begin): Use rl_prompt instead of a literal
	string.

2019-11-08  Jose E. Marchesi  <jemarch@gnu.org>

	* src/std.pk (catos): Stop at the first null character '\0'.
	* testsuite/poke.std/catos-3.pk: New test.

2019-11-08  Jose E. Marchesi  <jemarch@gnu.org>

	* bootstrap.conf (gnulib_modules): Import the module unlink from
	gnulib.
	* src/pk-editor.c (pk_cmd_editor): Open result file and extract
	the new line from it.
	Remove the temporary file.
	* doc/poke.texi (.editor): New chapter.

2019-11-07  Jose E. Marchesi  <jemarch@gnu.org>

	* bootstrap.conf (gnulib_modules): Import `system' gnulib module.
	* src/pk-editor.c: New file.
	* src/pk-cmd.c (editor_cmd): New extern.
	(cmds): Add editor_cmd.
	* src/Makefile.am (poke_SOURCES): Add pk_editor.c.

2019-11-08  Jose E. Marchesi  <jemarch@gnu.org>

	* pickles/bpf.pk (BPF_Insn_Opcode._print): Simply using the `in'
	operator.
	(bpf_class_is_alujmp): Likewise.
	* pickles/btf.pk (BTF_Type): Likewise.

2019-11-08  Michael Drüing <michael@drueing.de>

	* src/std.pk (atoi): New function.
	* testsuite/poke.std/atoi-1.pk: New test.
	* testsuite/poke.std/atoi-2.pk: Likewise.
	* testsuite/poke.std/atoi-3.pk: Likewise.
	* testsuite/poke.std/atoi-4.pk: Likewise.
	* testsuite/poke.std/atoi-5.pk: Likewise.
	* testsuite/poke.std/atoi-6.pk: Likewise.
	* testsuite/poke.std/atoi-7.pk: Likewise.
	* testsuite/poke.std/atoi-8.pk: Likewise.
	* testsuite/poke.std/atoi-9.pk: Likewise.
	* testsuite/poke.std/atoi-10.pk: Likewise.
	* testsuite/poke.std/atoi-11.pk: Likewise.
	* testsuite/poke.std/atoi-12.pk: Likewise.
	* testsuite/poke.std/atoi-13.pk: Likewise.

2019-11-08  Jose E. Marchesi  <jose.marchesi@oracle.com>

	* HACKING (Writing poke Tests): New section.

2019-11-08  Jose E. Marchesi  <jemarch@gnu.org>

	* src/pkl-tab.y: Handle compound statements in the parser
	destructor.

2019-11-07  Jose E. Marchesi  <jemarch@gnu.org>

	* src/pk-repl.h: New file.
	* src/pk-repl.c: Likewise.
	* src/Makefile.am (poke_SOURCES): Add pk-repl.c and pk-repl.h
	* HACKING (Appendix): Add src/pk-repl.h and src/pk-repl.c to the
	list of sources.
	* src/poke.c: Include pk-repl.h
	(repl): Remove function.
	(main): Use pk_repl.

2019-11-06  Darshit Shah  <darnir@gnu.org>

    * bootstrap.conf: Exit out if jitter's bootstrap fails

2019-11-06  Jose E. Marchesi  <jemarch@gnu.org>

	* src/pk-term.c (pk_term_hyperlink): Fix guard.
	(pk_term_end_hyperlink): Likewise.

2019-11-06  Jose E. Marchesi  <jemarch@gnu.org>

	* HACKING (Write After Approval): Add Darshit Shah to the list of
	commiters.
>>>>>>> 7e20bbb4

2019-11-05  Jose E. Marchesi  <jemarch@gnu.org>

	* testsuite/poke.pkl/union-diag-7.pk: New test.
	* src/pkl-tab.y (struct_type_field): Adjust location for $$ when
	the first token in the rule is empty.

2019-11-05  Jose E. Marchesi  <jemarch@gnu.org>

	* doc/poke.texi (Field Endianness): New section.

2019-11-05  Jose E. Marchesi  <jemarch@gnu.org>

	* src/pkl-gen.h (struct pkl_gen_payload): New field endian.
	* src/pkl-gen.pks (struct_field_mapper): Handle field endianness.
	* src/pkl-gen.c (pkl_gen_ps_type_integral): Likewise.
	* src/pkl-asm.c (pkl_asm_insn): Handle PKL_INSN_POKE.
	(pkl_asm_insn_poke): New function.
	* src/pkl-insn.def: Define PKL_INSN_POKE.
	* testsuite/poke.map/maps-structs-endian-1.pk: New test.

2019-11-05  Jose E. Marchesi  <jemarch@gnu.org>

	* src/pkl-ast.h (PKL_AST_STRUCT_TYPE_FIELD_ENDIAN): Define.
	(enum pkl_ast_endian): New entry PKL_AST_DFL.
	(struct pkl_ast_struct_type_field): New field endian.
	* src/pkl-ast.c (pkl_ast_make_struct_type_field): Handle the
	`endian' attribute.
	(pkl_ast_dup_type): Likewise.
	(pkl_ast_print_1): Likewise.
	* src/pkl-typify.c (pkl_typify1_ps_struct): Likewise.
	* src/pkl-lex.l: Tokens BIG and LITTLE.
	* src/pkl-tab.y (struct_type_field): handle endianness in fields.
	(endianness): New rule.
	* src/pkl-anal.c (pkl_anal2_ps_struct_type_field): New handler.
	(pkl_phase_anal2): Register handler.
	* testsuite/poke.pkl/struct-endian-diag-1.pk: New test.
	* testsuite/poke.pkl/struct-types-endian-diag-2.pk: Likewise.

2019-11-05  Jose E. Marchesi  <jemarch@gnu.org>

	* testsuite/Makefile.am (POKESTYLESDIR): Define when invoking
	dejagnu.
	* testsuite/lib/poke-dg.exp (dg-require): Mark the test as
	unsupported if appropriate.
	* testsuite/poke.pkl/printf-class-1.pk: Require libtextstyle.
	* testsuite/poke.pkl/printf-class-4.pk: Likewise.
	* testsuite/poke.pkl/printf-class-3.pk: Likewise.
	* testsuite/poke.pkl/printf-class-2.pk: Likewise.

2019-11-05  Jose E. Marchesi  <jemarch@gnu.org>

	* HACKING (Building): it is no longer necessary to pass
	--with-jitter to configure.

2019-11-05  Luca Saiu  <positron@gnu.org>

	* HACKING: Replace "program" to "routine".  Update data
	structure description.  Update debugging and configuration
	information as related to Jitter.  Minor rewording and grammar
	fixes.
	* TODO: Change "program" to "routine".
	* Makefile.am (SUBDIRS): Add jitter.
	* acinclude.m4: Remove file.
	* bootstrap.conf (bootstrap_post_import_hook): New function.
	* configure.ac: Include m4/jitter.m4, now copied from jitter by
	bootstrap.
	(AC_JITTER): Remove along with checks.  Replace with
	AC_JITTER_SUBPACKAGE, which includes tests.
	(--enable-debug, --disable-debug): Remove options.
	(ENABLE_DEBUG): Remove variable.  Remove substitution.
	(POKE_DEBUG): Remove Automake conditional.
	* src/Makefile.am (poke_CPPFLAGS, poke_CFLAGS, poke_LDADD)
	(poke_LDFLAGS): Unconditionalize.
	* src/pvm-val.h: Change to Jitter unified routine API.
	Include jitter/jitter-routine.h to break dependency cycle.
	Add comments.
	(struct pvm_cls): Rename field program to routine, type
	from struct jitter_program * to jitter_routine.
	Change type for field entry_point from void * to
	jitter_program_point.
	(pvm_program): Remove typedef.  Now the include cycle breaking works
	differently.
	* src/pvm-val.c: Change to Jitter unified routine API.
	* src/pk-cmd.c: Change to Jitter unified routine API.
	* src/pk-cmd.h: Change to Jitter unified routine API.
	* src/pk-print.c: Change to Jitter unified routine API.
	* src/pkl-asm.c: Change to Jitter unified routine API.
	* src/pkl-gen.c: Change to Jitter unified routine API.
	* src/pkl-gen.h: Change to Jitter unified routine API.
	* src/pkl.c: Change to Jitter unified routine API.
	* src/pkl.h: Change to Jitter unified routine API.
	* src/pvm-alloc.c: Change to Jitter unified routine API.
	* src/pvm-env.h: Change to Jitter unified routine API.
	* src/pvm.c: Change to Jitter unified routine API.
	* src/pvm.h: Change to Jitter unified routine API.
	* src/ras: Change to Jitter unified routine API.

2019-11-04  Jose E. Marchesi  <jemarch@gnu.org>

	* doc/poke.texi (Structs): New chapter.
	(Struct Literals): New section.
	(Struct Types): Likewise.
	(Unions): Likewise.
	(Pinned Structs): Likewise.
	(Struct Attributes): Likewise.
	(Methods): Likewise.
	(Declarations in Structs): Likewise.

2019-11-04  Jose E. Marchesi  <jemarch@gnu.org>

	* src/pkl-asm.pks (remap): Do not check for a null value.

2019-11-04  Jose E. Marchesi  <jemarch@gnu.org>

	* src/pkl-asm.pks (bconc): New macro.
	* src/pkl-asm.c (pkl_asm_insn_bconc): Use bconc macro.
	* src/pkl-fold.c (pkl_fold_bconc): New handler.
	* testsuite/poke.pkl/bconc-1.pk: New file.
	* testsuite/poke.pkl/bconc-2.pk: Likewise.
	* testsuite/poke.pkl/bconc-3.pk: Likewise.
	* testsuite/poke.pkl/bconc-4.pk: Likewise.
	* testsuite/poke.pkl/bconc-5.pk: Likewise.
	* testsuite/poke.pkl/bconc-6.pk: Likewise.

2019-11-04  Jose E. Marchesi  <jemarch@gnu.org>

	* etc/poke-ras-mode.el (poke-ras-mode): Indent labels properly.

2019-11-04  Jose E. Marchesi  <jemarch@gnu.org>

	* src/pkl-asm.pks (ais): Remove unused argument atype.
	* src/pkl-asm.c (pkl_asm_insn_ais): Adjust accordintly.

2019-11-04  Jose E. Marchesi  <jemarch@gnu.org>

	* HACKING: Add information about maintainers.

2019-11-03  Darshit Shah  <darnir@gnu.org>

	* m4/libtextstyle-hyperlink.m4: New file with autoconf macro to
	test for hyperlink support in libtextstyle
	* configure.ac: Invoke new macro AX_LIBTEXTSTYLE_HYPERLINK
	* src/pk-term.c (pk_term_hyperlink): Conditionally invoke the
	function styled_ostream_set_hyperlink based on whether
	libtextstyle supports it
	(pk_term_end_hyperlink): Same

2019-11-03  Luca Saiu  <positron@gnu.org>

	* src/Makefile.am (.pks.pkc): Do not rely on GNU Make extension.

2019-11-03  Egeyar Bagcioglu  <egeyar@gmail.com>

	* src/ios.c (ios_read_int): Rewrite.
	(ios_read_uint): Move the common functionality between read_ios_int
	and read_ios_uint from here ...
	(ios_read_int_common): ... to here.

2019-11-03  Darshit Shah  <darnir@gnu.org>

	* bootstrap.conf (MSGID_BUGS_ADDRESS): Fix bug reporting address
	(buildreq): Add a list of build prerequisites
	(gnulib_modules): Sort and split list into separate lines. Also
	deduplicate list (readline, getopt-gnu)
	Remove gendocs-template which is not a gnulib module

2019-11-03  Jose E. Marchesi  <jemarch@gnu.org>

	* src/pkl-insn.def: New instruction ais.
	* src/pkl-asm.c (pkl_asm_insn): Handle AIS.
	(pkl_asm_insn_ais): New function.
	* src/pkl-asm.pks (ais): New macro.
	* src/pkl-gen.c (pkl_gen_ps_op_in): Use PKL_INSN_AIS.
	* doc/poke.texi (Array Elements): New section.

2019-11-02  Jose E. Marchesi  <jemarch@gnu.org>

	* src/pkl-ops.def: Define IN operator.
	* src/pkl-tab.y: Rule for the IN binary operator.
	* src/pkl-typify.c (pkl_typify1_ps_op_in): New handler.
	(pkl_phase_typify1): Register handler.
	* src/pkl-promo.c (pkl_promo_ps_op_in): New handler.
	(pkl_phase_promo): Register handler.
	* src/pkl-asm.c (pkl_asm_insn_cmp): Add support for offsets.
	* src/pkl-gen.c (pkl_gen_ps_op_rela): Adjust accordingly.
	* src/pkl-gen.c (pkl_gen_ps_op_in): New handler.
	(pkl_phase_gen): Register handler.
	* testsuite/poke.pkl/in-diag-1.pk: New test.
	* testsuite/poke.pkl/in-diag-2.pk: Likewise.
	* testsuite/poke.pkl/in-diag-3.pk: Likewise.
	* testsuite/poke.pkl/in-diag-4.pk: Likewise.
	* testsuite/poke.pkl/in-3.pk: Likewise.
	* testsuite/poke.pkl/in-2.pk: Likewise.
	* testsuite/poke.pkl/in-1.pk: Likewise.

2019-11-02  Egeyar Bagcioglu  <egeyar@gmail.com>

        * src/ios.c (ios_read_uint): Fix the fast track for 40 bit integers.
        * testsuite/poke.map/maps-uint-41.pk: New test.
        * testsuite/poke.map/maps-uint-42.pk: Likewise.
        * testsuite/poke.map/maps-uint-43.pk: Likewise.
        * testsuite/poke.map/maps-uint-44.pk: Likewise.
        * testsuite/poke.map/maps-uint-45.pk: Likewise.
        * testsuite/poke.map/maps-uint-46.pk: Likewise.
        * testsuite/poke.map/maps-uint-47.pk: Likewise.
        * testsuite/poke.map/maps-uint-48.pk: Likewise.
        * testsuite/poke.map/maps-uint-49.pk: Likewise.
        * testsuite/poke.map/maps-uint-50.pk: Likewise.
        * testsuite/poke.map/maps-uint-51.pk: Likewise.
        * testsuite/poke.map/maps-uint-52.pk: Likewise.
        * testsuite/poke.map/maps-uint-53.pk: Likewise.
        * testsuite/poke.map/maps-uint-54.pk: Likewise.

2019-11-02  Egeyar Bagcioglu  <egeyar@gmail.com>

        * testsuite/poke.map/maps-uint-1.pk: New test.
        * testsuite/poke.map/maps-uint-2.pk: Likewise.
        * testsuite/poke.map/maps-uint-3.pk: Likewise.
        * testsuite/poke.map/maps-uint-4.pk: Likewise.
        * testsuite/poke.map/maps-uint-5.pk: Likewise.
        * testsuite/poke.map/maps-uint-6.pk: Likewise.
        * testsuite/poke.map/maps-uint-7.pk: Likewise.
        * testsuite/poke.map/maps-uint-8.pk: Likewise.
        * testsuite/poke.map/maps-uint-9.pk: Likewise.
        * testsuite/poke.map/maps-uint-10.pk: Likewise.
        * testsuite/poke.map/maps-uint-11.pk: Likewise.
        * testsuite/poke.map/maps-uint-12.pk: Likewise.
        * testsuite/poke.map/maps-uint-13.pk: Likewise.
        * testsuite/poke.map/maps-uint-14.pk: Likewise.
        * testsuite/poke.map/maps-uint-15.pk: Likewise.
        * testsuite/poke.map/maps-uint-16.pk: Likewise.
        * testsuite/poke.map/maps-uint-17.pk: Likewise.
        * testsuite/poke.map/maps-uint-18.pk: Likewise.
        * testsuite/poke.map/maps-uint-19.pk: Likewise.
        * testsuite/poke.map/maps-uint-20.pk: Likewise.
        * testsuite/poke.map/maps-uint-21.pk: Likewise.
        * testsuite/poke.map/maps-uint-22.pk: Likewise.
        * testsuite/poke.map/maps-uint-23.pk: Likewise.
        * testsuite/poke.map/maps-uint-24.pk: Likewise.
        * testsuite/poke.map/maps-uint-25.pk: Likewise.
        * testsuite/poke.map/maps-uint-26.pk: Likewise.
        * testsuite/poke.map/maps-uint-27.pk: Likewise.
        * testsuite/poke.map/maps-uint-28.pk: Likewise.
        * testsuite/poke.map/maps-uint-29.pk: Likewise.
        * testsuite/poke.map/maps-uint-30.pk: Likewise.
        * testsuite/poke.map/maps-uint-31.pk: Likewise.
        * testsuite/poke.map/maps-uint-32.pk: Likewise.
        * testsuite/poke.map/maps-uint-33.pk: Likewise.
        * testsuite/poke.map/maps-uint-34.pk: Likewise.
        * testsuite/poke.map/maps-uint-35.pk: Likewise.
        * testsuite/poke.map/maps-uint-36.pk: Likewise.
        * testsuite/poke.map/maps-uint-37.pk: Likewise.
        * testsuite/poke.map/maps-uint-38.pk: Likewise.
        * testsuite/poke.map/maps-uint-39.pk: Likewise.
        * testsuite/poke.map/maps-uint-40.pk: Likewise.
        * testsuite/poke.map/maps-uint-diag-1.pk: Likewise.

2019-11-02  Jose E. Marchesi  <jemarch@gnu.org>

	* src/pkl-fold.c (EMUL_UUU): For cdiv.
	(EMUL_III): Likewise.
	(pkl_fold_cdiv): New handler.
	* src/pkl-asm.pks (cdiv): New macro.
	(cdivo): New macro.
	* src/pkl-asm.c (pkl_asm_insn_cdivo, pvm_make_integral): New
	function.
	(pkl_asm_insn_cdiv): Likewise.
	(pkl_asm_insn_cdivo): Likewise.
	(pkl_asm_insn): Call pkl_asm_insn_cdiv and pkl_asm_insn_cdivo.
	* src/pkl-insn.def (PKL_INSN_CDIV): New instruction.
	(PKL_INSN_CDIVO): Likewise.
	* src/pkl-gen.c (pkl_gen_ps_op_ceildiv): New handler.
	(pkl_phase_gen): Register the handler.
	* src/pkl-promo.c (pkl_phase_promo): Register pkl_promo_ps_op_div
	to promote ceildiv nodes.
	* src/pkl-typify.c (pkl_typify1_ps_op_ceildiv): New handler.
	(pkl_phase_typify1): Register handler.
	(CASE_OFFSET): Handle ceildiv.
	* src/pkl-ops.def (PKL_AST_OP_CEILDIV): Define.
	* src/pkl-tab.y: New token CEILDIV.
	* src/pkl-lex.l: Rule for CEILDIV.
	* testsuite/poke.pkl/cdiv-offsets-2.pk: Likewise.
	* testsuite/poke.pkl/cdiv-offsets-1.pk: Likewise.
	* testsuite/poke.pkl/cdiv-integers-2.pk: Likewise.
	* testsuite/poke.pkl/cdiv-integers-1.pk: New test.
	* doc/poke.texi (Offset Operations): Document /^ for offsets.
	(Arithmetic Operators): Likewise for integers.

2019-11-02  Jose E. Marchesi  <jemarch@gnu.org>

	* doc/poke.texi (.set): The default endianness is big endian, not
	host endian.

2019-10-30  Jose E. Marchesi  <jemarch@gnu.org>

	* doc/poke.texi (Shebang): New section.
	(Scripts): Likewise.
	(Invoking poke): Likewise.

2019-10-30  Jose E. Marchesi  <jemarch@gnu.org>

	* src/pvm.jitter (pvm_literal_printer): Use poke_obase.
	(pvm_literal_printer_lo): Likewise.
	(strace): Likewise.

2019-10-29  Jose E. Marchesi  <jemarch@gnu.org>

	* pickles/bpf.pk (BPF_Insn_Offset): New type.
	(BPF_Insn): Use BPF_Insn_Offset.

2019-10-29  Jose E. Marchesi  <jemarch@gnu.org>

	* pickles/btf.pk (btf_types): New function.
	(btf_strings): Likewise.

2019-10-29  Jose E. Marchesi  <jemarch@gnu.org>

	* doc/poke.texi (Commanding poke): New chapter.
	(The REPL): New section.
	(Evaluation): New section.
	(Commands): Likewise.
	(Scripts): Likewise.
	(Shebang): Likewise.
	(.load): New chapter.

2019-10-29  Jose E. Marchesi  <jemarch@gnu.org>

	* doc/poke.texi (.vm): New chapter.
	(.vm disassemble): New section.

2019-10-29  Jose E. Marchesi  <jemarch@gnu.org>

	* src/pkl-fold.c (pkl_fold_pr_type): New handler.
	(pkl_phase_fold): Register handler.
	* src/pkl-promo.c (pkl_promo_pr_type): New handler.
	(pkl_phase_promo): Register handler.
	* src/pkl-typify.c (pkl_typify_pr_type): New handler.
	(pkl_phase_typify1): Register handler.
	Likewise.
	* src/pkl-anal.c: Do not define nor use a pkl_anal_ps_type
	handler.  It is unneccessary.
	* src/pkl-trans.c: Set the `compiled' flag of types AST nodes only
	in trans4.

2019-10-29  Jose E. Marchesi  <jemarch@gnu.org>

	* src/pkl-ast.h (struct pkl_ast_type): New field `compiled'.
	(PKL_AST_TYPE_COMPILED): Define.
	* src/pkl-anal.c (pkl_anal_pr_type): Define.
	(pkl_anal_ps_type): Define.
	(pkl_phase_anal1): Registers the handlers.
	(pkl_phase_anal2): Likewise.
	(pkl_phase_analf): Likewise.
	* src/pkl-trans.c (pkl_trans_pr_type): Define.
	(pkl_trans_ps_type): Define.
	(pkl_phase_trans1): Registers the handlers.
	(pkl_phase_trans2): Likewise.
	(pkl_phase_trans3): Likewise.
	(pkl_phase_trans4): Likewise.

2019-10-29  Jose E. Marchesi  <jemarch@gnu.org>

	* src/pkl-gen.c (pkl_gen_pr_decl): Avoid recompiling type closures
	(mapper, writer, constructor, etc) again and again.

2019-10-29  Jose E. Marchesi  <jemarch@gnu.org>

	* src/pkl-gen.pks (struct_constructor): Set/clear
	payload->in_constructor and not payload->in_mapper.
	* testsuite/poke.pkl/struct-types-6.pk: New test.

2019-10-29  Jose E. Marchesi  <jemarch@gnu.org>

	* doc/poke.texi (.set): New section.
	(.exit): Likewise.
	(.file): Likewise.
	(.info): Likewise.

2019-10-29  Jose E. Marchesi  <jemarch@gnu.org>

	* src/pkl-lex.l: Remove token TRIMOP.
	* src/pkl-tab.y: Use ':' instead of TRIMOP in trimmers rules.
	* src/std.pk (substr): Adapt to the new syntax.
	* trim.pk: Remove.
	* testsuite/poke.pkl/trim-1.pk: From trim.pk and adapted to new
	syntax.
	* testsuite/poke.pkl/trim-24.pk: Likewise.
	* testsuite/poke.pkl/trim-23.pk: Likewise.
	* testsuite/poke.pkl/trim-22.pk: Likewise.
	* testsuite/poke.pkl/trim-21.pk: Likewise.
	* testsuite/poke.pkl/trim-20.pk: Likewise.
	* testsuite/poke.pkl/trim-19.pk: Likewise.
	* testsuite/poke.pkl/trim-18.pk: Likewise.
	* testsuite/poke.pkl/trim-17.pk: Likewise.
	* testsuite/poke.pkl/trim-16.pk: Likewise.
	* testsuite/poke.pkl/trim-15.pk: Likewise.
	* testsuite/poke.pkl/trim-14.pk: Likewise.
	* testsuite/poke.pkl/trim-13.pk: Likewise.
	* testsuite/poke.pkl/trim-12.pk: Likewise.
	* testsuite/poke.pkl/trim-11.pk: Likewise.
	* testsuite/poke.pkl/trim-10.pk: Likewise.
	* testsuite/poke.pkl/trim-9.pk: Likewise.
	* testsuite/poke.pkl/trim-8.pk: Likewise.
	* testsuite/poke.pkl/trim-7.pk: Likewise.
	* testsuite/poke.pkl/trim-6.pk: Likewise.
	* testsuite/poke.pkl/trim-5.pk: Likewise.
	* testsuite/poke.pkl/trim-4.pk: Likewise.
	* testsuite/poke.pkl/trim-3.pk: Likewise.
	* testsuite/poke.pkl/trim-2.pk: Likewise.
	* testsuite/poke.map/trimmed-map.pk: Adapt to new syntax.
	* testsuite/poke.map/trimmed-map-4.pk: Likewise.
	* testsuite/poke.map/trimmed-map-3.pk: Likewise.
	* testsuite/poke.map/trimmed-map-2.pk: Likewise.

2019-10-29  Jose E. Marchesi  <jemarch@gnu.org>

	* doc/poke.texi (Array Indexing): New section.
	(Array Trimming): Likewise.
	(Array Attributes): Likewise.

2019-10-28  Jose E. Marchesi  <jemarch@gnu.org>

	* doc/poke.texi: New chapters and sections.

2019-10-28  Jose E. Marchesi  <jemarch@gnu.org>

	* doc/poke.texi (Integers): New chapter.
	(Integer Literals): New section.
	(Characters): Likewise.
	* testsuite/poke.pkl/printf-value-2.pk: Remove empty line at EOF.
	* testsuite/poke.pkl/printf-value-5.pk: Likewise.

2019-10-27  Jose E. Marchesi  <jemarch@gnu.org>

	* doc/poke.texi (Offsets): New chapter.
	(Why offsets): New section.
	(Offset values): Likewise.
	(Offset operations): Likewise.

2019-10-27  Jose E. Marchesi  <jemarch@gnu.org>

	* doc/poke.texi (Endianness): New chapter.
	(.set endian): New section.
	(Endian built-ins): Likewise.

2019-10-27  Jose E. Marchesi  <jemarch@gnu.org>

	* bootstrap.conf (gnulib_modules): Import the gendocs-template
	gnulib module.

2019-10-27  Jose E. Marchesi  <jemarch@gnu.org>

	* doc/poke.texi (Output): New chapter.
	(print): New section.
	(printf): Likewise.
	(Styling): Likewise.

2019-10-27  Jose E. Marchesi  <jemarch@gnu.org>

	* src/pkl-promo.c (pkl_promo_ps_print_stmt): Fix bug handling %v
	printf arguments.
	* pickles/bpf.pk: Use %v in imm64 pretty-printer.
	* testsuite/poke.pkl/printf-value-5.pk: New test.

2019-10-27  Jose E. Marchesi  <jemarch@gnu.org>

	* src/pvm.jitter (printv): Use the global poke_obase.
	* testsuite/poke.pkl/printf-value-1.pk: .set obase.
	* testsuite/poke.pkl/printf-value-2.pk: Likewise.
	* testsuite/poke.pkl/printf-value-3.pk: Likewise.
	* testsuite/poke.pkl/printf-value-4.pk: New file.

2019-10-26  Jose E. Marchesi  <jemarch@gnu.org>

	* src/pkl-ast.h (PKL_AST_PRINT_STMT_ARG_PRINT_VALUE_P): Define.
	* src/pkl-trans.c (pkl_trans1_ps_print_stmt): Handle %v tags in
	format strings.
	* src/pkl-typify.c (pkl_typify1_ps_print_stmt): Allow any type for
	%v.
	* src/pkl-asm.c (pkl_asm_insn_print): Issue a `printv' instruction
	to print values in %v tags.
	* src/pkl-insn.def: New instruction printv.
	* src/pvm.jitter (printv): Implement.
	* testsuite/poke.pkl/printf-value-1.pk: New test.
	* testsuite/poke.pkl/printf-value-2.pk: Likewise.
	* testsuite/poke.pkl/printf-value-3.pk: Likewise.

2019-10-26  Jose E. Marchesi  <jemarch@gnu.org>

	* HACKING (Writing Poke): Recommend using the #<...> convention
	for pretty-printed values.

2019-10-26  Jose E. Marchesi  <jemarch@gnu.org>

	* pickles/bpf.pk (BPF_Reg): Use styling when printing register
	names.
	(BPF_Insn_Opcode): Likewise for instruction mnemonics.
	* etc/poke-default.css (.insn-register): New class.
	(.insn-mnemonic): Likewise.

2019-10-26  Jose E. Marchesi  <jemarch@gnu.org>

	* pickles/bpf.pk (bpf_alu_opcodes): New variable.
	(bpf_jmp_opcodes): Likewise.
	(bpf_ldst_sizes): Likewise.
	(BPF_Insn_Opcode): Pretty printers.
	(BPF_Insn): Pretty printer for imm64.

2019-10-26  Jose E. Marchesi  <jemarch@gnu.org>

	* src/pkl-gen.c (pkl_gen_pr_op_and): New handler.
	(pkl_gen_pr_op_or): Likewise.
	(pkl_gen_ps_op_and): Remove.
	(pkl_gen_ps_op_or): Likewise.
	* testsuite/poke.pkl/and-13.pk: New test.
	* testsuite/poke.pkl/or-4.pk: Likewise.

2019-10-26  Jose E. Marchesi  <jemarch@gnu.org>

	* pickles/bpf.pk: New file.
	* pickles/btf.pk: Likewise.
	* pickles/Makefile.am (dist_pkgdata_DATA): Add bpf.pk and btf.pk.

2019-10-26  Egeyar Bagcioglu  <egeyar@gmail.com>

	* bootstrap.conf (gnulib_modules): Import the module byteswap from
	gnulib.
	* src/ios.c (IOS_GET_C_ERR_CHCK): Define.
	(IOS_READ_INTO_CHARRAY_1BYTE): Likewise.
	(IOS_READ_INTO_CHARRAY_2BYTES): Likewise.
	(IOS_READ_INTO_CHARRAY_3BYTES): Likewise.
	(IOS_READ_INTO_CHARRAY_4BYTES): Likewise.
	(IOS_READ_INTO_CHARRAY_5BYTES): Likewise.
	(IOS_READ_INTO_CHARRAY_6BYTES): Likewise.
	(IOS_READ_INTO_CHARRAY_7BYTES): Likewise.
	(IOS_READ_INTO_CHARRAY_8BYTES): Likewise.
	(IOS_READ_INTO_CHARRAY_9BYTES): Likewise.
	(ios_mask_first_byte): New function.
	(ios_mask_last_byte): Likewise.
	(ios_read_uint): Rewrite.

2019-10-25  Jose E. Marchesi  <jemarch@gnu.org>

	* HACKING (Writing RAS): New section.

2019-10-25  Jose E. Marchesi  <jemarch@gnu.org>

	* src/ras: Recognize empty .c lines without a trailing whitespace.

2019-10-25  Jose E. Marchesi  <jemarch@gnu.org>

	* pickles/future/bson.pk: Syntax-check fixes.
	* src/pkl.c: Likewise.
	* testsuite/poke.map/maps-structs-methods-5.pk: Likewise.
	* src/pkl-trans.c: Likewise.
	* src/pkl-gen.pks: Likewise.
	* src/pkl-gen.c: Likewise.
	* src/pkl-ast.c: Likewise.
	* src/pkl-anal.c: Likewise.
	* src/ios.c: Likewise.
	* pickles/leb128.pk: Likewise.
	* etc/poke-ras-mode.el: Likewise.
	* testsuite/poke.map/maps-unions-8.pk: Likewise.
	* testsuite/poke.pkl/struct-pretty-print-3.pk: Likewise.
	* testsuite/poke.pkl/struct-pretty-print-1.pk: Likewise.
	* testsuite/poke.pkl/printf-class-2.pk: Likewise.
	* testsuite/poke.pkl/printf-class-1.pk: Likewise.
	* testsuite/poke.map/maps-structs-methods-7.pk: Likewise.
	* testsuite/poke.map/maps-structs-methods-6.pk: Likewise.

2019-10-25  Jose E. Marchesi  <jemarch@gnu.org>

	* src/pvm.jitter (PVM_PEEK): Raise exceptionspa in case of IO
	end-of-file and generic IO error.
	(PVM_POKE): Likewise.
	(peeks): Likewise.
	* src/pkl-gen.c (pkl_gen_pr_map): Do not handle EOF.
	* src/pkl-rt.pk (_pkl_exception_handler): Handle E_io.
	* src/pkl-gen.pks (array_mapper): Adjust to the new handling of
	EOF.
	* testsuite/poke.map/maps-unions-7.pk: New test.
	* testsuite/poke.map/maps-unions-8.pk: Likewise.

2019-10-25  Jose E. Marchesi  <jemarch@gnu.org>

	* src/pkl-anal.c (pkl_anal1_ps_type_struct): Do not allow
	declarations after union fields.
	* testsuite/poke.map/maps-unions-6.pk: Likewise.
	* testsuite/poke.pkl/union-diag-6.pk: Likewise.
	* testsuite/poke.pkl/union-diag-5.pk: Likewise.
	* testsuite/poke.pkl/union-diag-4.pk: New test.

2019-10-24  Jose E. Marchesi  <jose.marchesi@oracle.com>

	* HACKING (Dejagnu): Mention as a dependency.

2019-10-24  Jose E. Marchesi  <jemarch@gnu.org>

	* src/pkl-ast.h (PKL_AST_BUILTIN_GET_ENDIAN): Define.
	(PKL_AST_BUILTIN_SET_ENDIAN): Likewise.
	* src/pkl-tab.y (BUILTIN_GET_ENDIAN): New token.
	(BUILTIN_SET_ENDIAN): Likewise.
	(builtins): New rule.
	(comp_stmt): Use rule `builtins'.
	* src/pkl-lex.l: Tokens for get_endian and set_endian built-ins.
	* src/pvm.jitter (pushend): New instruction.
	(popend): Likewise.
	* src/pkl-insn.def (PKL_INSN_PUSHEND): Define.
	(PKL_INSN_POPEND): Likewise.
	* src/pkl-rt.pk (get_endian): Define.
	(set_endian): Likewise.
	(ENDIAN_LITTLE): New variable.
	(ENDIAN_BIG): Likewise.
	* src/pkl-gen.c (pkl_gen_ps_comp_stmt): Generate code for
	PKL_AST_BUILTIN_GET_ENDIAN and PKL_AST_BUILTIN_SET_ENDIAN
	builtins.
	* testsuite/poke.pkl/get-endian-1.pk: New test.
	* testsuite/poke.pkl/set-endian-1.pk: Likewise.

2019-10-24  Jose E. Marchesi  <jemarch@gnu.org>

	* src/ios.c (ios_read_uint): Add support for reading 4-bit
	unsigned integers from addresses aligned to 8 or 4 bytes.

2019-10-23  Jose E. Marchesi  <jemarch@gnu.org>

	* pickles/Makefile.am (dist_pkgdata_DATA): Add leb128.pk

2019-10-22  Jose E. Marchesi  <jemarch@gnu.org>

	* testsuite/poke.pkl/struct-types-diag-8.pk: New file.
	* testsuite/poke.map/maps-structs-methods-6.pk: Likewise.
	* testsuite/poke.map/maps-structs-methods-7.pk: Likewise.

2019-10-22  Jose E. Marchesi  <jemarch@gnu.org>

	* src/pkl-typify.c (pkl_typify1_ps_struct_ref): fix compile-time
	detection of invalid fields in struct references.

2019-10-22  Jose E. Marchesi  <jemarch@gnu.org>

	* pickles/leb128.pk: Rewritten and moved from future/.
	* etc/poke-default.css (.leb128): New class.

2019-10-22  Jose E. Marchesi  <jemarch@gnu.org>

	* src/pkl-ast.h (struct pkl_ast_print_stmt): New field
	fmt_processed_p.
	(PKL_AST_PRINT_STMT_FMT_PROCESSED_P): Define.
	* src/pkl-trans.c (pkl_trans1_ps_print_stmt): Handle
	fmt_processed_p.
	* HACKING (Middle End Handlers should be Re-executable): New
	section.

2019-10-22  Jose E. Marchesi  <jemarch@gnu.org>

	* src/pkl-gen.pks (struct_mapper): Fix bug in method handling.
	* testsuite/poke.map/maps-structs-methods-5.pk: New file.

2019-10-22  Jose E. Marchesi  <jemarch@gnu.org>

	* src/pvm.h: Prototypes for pvm_pretty_print and
	pvm_set_pretty_print.
	* src/pvm.c (pvm_pretty_print): New function.
	(pvm_set_pretty_print): Likewise.
	(PVM_STATE_PRETTY_PRINT): Define.
	* src/pvm.jitter (state-struct-runtime-c): Add pretty_print.
	(state-initialization-c): Initialize pretty_print to 0.
	* src/pk-set.c (pk_cmd_set_pretty_print): New function.
	(set_pretty_print_cmd): New struct.
	(set_cmds): Add set-pretty_print_cmd.
	* src/pvm-val.h: Prototype for pvm_get_struct_method.
	Prototype for pvm_call_cls.
	* src/pvm-val.c (pvm_get_struct_method): New function.
	(pvm_call_pretty_printer): Likewise.
	* testsuite/poke.pkl/struct-pretty-print-1.pk: New file.
	* testsuite/poke.pkl/struct-pretty-print-2.pk: New file.
	* testsuite/poke.pkl/struct-pretty-print-3.pk: Likewise.
	* testsuite/poke.pkl/struct-pretty-print-4.pk: Likewise.

2019-10-22  Jose E. Marchesi  <jemarch@gnu.org>

	* src/pkl-typify.c (pkl_typify1_ps_struct_ref): Allow using dot
	notation to refer to struct methods.
	* src/pkl-trans.c (pkl_trans2_ps_struct_ref): Turn struct
	references to parameterless methods into funcalls.
	* src/pvm-val.c (pvm_ref_struct): Allow referencing to methods by
	name.
	* testsuite/poke.map/maps-structs-18.pk: New test.
	* testsuite/poke.map/maps-structs-methods-1.pk: Likewise.
	* testsuite/poke.map/maps-structs-methods-2.pk: Likewise.
	* testsuite/poke.map/maps-structs-methods-3.pk: Likewise.

2019-10-22  Jose E. Marchesi  <jemarch@gnu.org>

	* src/pvm.jitter (mksct): Change instruction to get a list of
	methods.
	* src/pkl-gen.pks (struct_mapper): Adapt to the new form of mksct.
	(struct_constructor): Likewise.
	* testsuite/poke.map/maps-structs-14.pk: New test.
	* testsuite/poke.map/maps-structs-15.pk: Likewise.
	* testsuite/poke.map/maps-structs-16.pk: Likewise.
	* testsuite/poke.map/maps-structs-17.pk: Likewise.

2019-10-18  Jose E. Marchesi  <jemarch@gnu.org>

	* src/pvm-val.h (PVM_VAL_SCT_METHOD): Define.
	(PVM_VAL_SCT_NMETHODS): Likewise.
	(pvm_make_struct): Add argument nmethods.
	(struct pvm_struct_method): New struct.
	(PVM_VAL_SCT_METHOD_NAME): Define.
	(PVM_VAL_SCT_METHOD_VALUE): Likewise.
	* src/pvm-val.c (pvm_make_struct): Likewise.
	* src/pvm.jitter (mksct): pass the number of methods to
	pvm_make_struct.

2019-10-22  Darkstar <michael@drueing.de>

	* src/poke.c: Several typos in comments fixed.
	(pk_print_version): Likewise.
	(initialize_user): Likewise.

2019-10-22  Jose E. Marchesi  <jemarch@gnu.org>

	* src/pkl-trans.c (pkl_trans1_ps_print_stmt): Avoid adding an
	empty suffix to the last arg when a %- tag finished the format
	string.

2019-10-22  Jose E. Marchesi  <jemarch@gnu.org>

	* configure.ac: Warn the user about not finding a full-fledged
	readline.

2019-10-21  Jose E. Marchesi  <jemarch@gnu.org>

	* src/poke.c (repl): print a newline when the user does Ctrl-D.

2019-10-21  Jose E. Marchesi  <jemarch@gnu.org>

	* src/Makefile.am (AM_YFLAGS): Do not pass -y to bison, as we are
	using non-POSIX capabilities.

2019-10-21  Jose E. Marchesi  <jemarch@gnu.org>

	* src/std.pk (catos): New function.
	* testsuite/poke.std/catos-1.pk: New file.
	* testsuite/poke.pkl/catos-2.pk: Likewise.

2019-10-21  Jose E. Marchesi  <jemarch@gnu.org>

	* src/pkl-lex.l (SHEBANG_COMMENT): New context.
	Rules to support multi-line #! ... !# comments.
	* src/poke.c (LOAD_AND_QUIT_ARG): Define.
	(print_help): Document -L.
	(parse_args): Implement -L.

2019-10-21  Jose E. Marchesi  <jemarch@gnu.org>

	* etc/poke-default.css (.error): Bold.

2019-10-21  Jose E. Marchesi  <jemarch@gnu.org>

	* testsuite/poke.cmd/set-error-on-warning.pk: New test.

2019-10-21  Jose E. Marchesi  <jemarch@gnu.org>

	* src/pkl.h: Make pkl_error and pkl_warning to get a `compiler'
	option.
	* src/pkl.c (pkl_error_internal): New function.
	(pkl_error): Rewrite to be a wrapper for pkl_error_internal.
	* src/pkl-pass.h (PKL_ERROR): Define.
	(PKL_WARNING): Likewise.
	* src/pkl-anal.c (pkl_anal2_ps_type_struct): Use PKL_WARNING.
	* src/pkl-parser.h (struct pkl_parser): New field `compiler'.
	Make pkl_parse_file and pkl_parse_buffer get a new argument
	`compiler'.
	* src/pkl-parser.c (pkl_parse_file): Get a `compiler' option.
	(pkl_parse_buffer): Likewise.
	* src/pkl.c (pkl_compile_file): Pass `compiler' to pkl_parse_file.
	(pkl_compile_expression): Pass `compiler' to pkl_parse_buffer.
	(pkl_compile_buffer): Likewise.
	(pkl_compile_statement): Likewise.
	* src/pkl-tab.y: Pass pkl_parser->compiler to pkl_error calls.
	* src/pkl-anal.c: Use PKL_ERROR instead of pkl_error for
	diagnostics.
	* src/pkl-fold.c: Likewise.
	* src/pkl-trans.c: Likewise.
	* src/pkl-typify.c: Likewise.

2019-10-20  Jose E. Marchesi  <jemarch@gnu.org>

	* etc/poke-default.css (.dump-ruler): New class.
	(.dump-address): Likewise.
	(.dump-ascii): Likewise.
	* src/pk-dump.pk (dump): Stylize output.

2019-10-20  Jose E. Marchesi  <jemarch@gnu.org>

	* testsuite/Makefile.am (check-DEJAGNU): Set POKESTYLESDIR.
	* testsuite/poke.pkl/printf-class-1.pk: New test.
	* testsuite/poke.pkl/printf-class-4.pk: Likewise.
	* testsuite/poke.pkl/printf-class-3.pk: Likewise.
	* testsuite/poke.pkl/printf-class-2.pk: Likewise.

2019-10-20  Jose E. Marchesi  <jemarch@gnu.org>

	* src/pkl-trans.c (pkl_trans1_ps_print_stmt): Fix diagnostic for
	unclosed styling class tags.
	* testsuite/poke.pkl/printf-diag-6.pk: New file.
	* testsuite/poke.pkl/printf-diag-7.pk: Likewise.
	* testsuite/poke.pkl/printf-diag-8.pk: Likewise.

2019-10-20  Jose E. Marchesi  <jemarch@gnu.org>

	* src/pkl-promo.c (pkl_promo_ps_print_stmt): Skip arguments
	without associated values.
	* src/pkl-typify.c (pkl_typify1_ps_print_stmt): Likewise.
	* src/pkl-gen.c (pkl_gen_pr_print_stmt): Generate code for styling
	class format directives.
	* src/pkl-trans.c (pkl_trans1_ps_print_stmt): Support %<class: and
	%> format directives.

2019-10-19  Jose E. Marchesi  <jemarch@gnu.org>

	* src/pkl-ast.h (struct pkl_ast_print_stmt_arg): New fields
	begin_sc and end_sc.
	(PKL_AST_PRINT_STMT_ARG_BEGIN_SC): Define.
	(PKL_AST_PRINT_STMT_ARG_END_SC): Likewise.
	* src/pkl-ast.c (pkl_ast_node_free): Dispose the memory of
	begin_sc and end_sc.
	(pkl_ast_print_1): Print begin_sc and end_sc fields.

2019-10-19  Jose E. Marchesi  <jemarch@gnu.org>

	* src/pvm.jitter (wrapped-functions): Add pk_term_class and
	pk_term_end_class.
	(begsc): New instruction.
	(endsc): Likewise.
	* src/pkl-insn.def: Define instructions begsc and endsc.

2019-10-19  Jose E. Marchesi  <jemarch@gnu.org>

	* src/pkl-pass.h (PKL_PASS_COMPILER): Define.
	(PKL_PASS_SUBPASS): Pass compiler to pkl_do_subpass.
	(PKL_PHASE_BEGIN_HANDLER): The node handler gets a compiler.
	(pkl_do_pass): Get a compiler argument.
	* src/pkl-pass.c (pkl_do_subpass): Handle new argument compiler.
	(pkl_do_pass): Likewise.
	(pkl_call_node_handlers): Likewise.
	(pkl_do_pass_1):  Likewise.
	(PKL_CALL_PHASES): Pass `compiler' to pkl_do_pass_1.
	(PKL_CALL_PHASES_SINGLE): Likewise.
	(PKL_PASS): Likewise.
	(PKL_PASS_CHAIN): Likewise.
	(pkl_do_pass_1): Likewise.
	(pkl_do_subpass): Likewise.
	* src/pkl.c (rest_of_compilation): Pass poke_compiler to
	pkl_do_pass.

2019-10-19  Jose E. Marchesi  <jemarch@gnu.org>

	* src/pkl.c (struct pkl_compiler): New field error_on_warning.
	(pkl_error_on_warning): New function.
	(pkl_set_error_on_warning): Likewise.
	* src/pkl.h: Prototypes for pkl_error_on_warning and
	pkl_set_error_on_warning.
	* src/pk-cmd.c (pk_cmd_exec_1): Support `-' characters in command
	names.
	* src/pk-set.c (set_error_on_warning_cmd): New variable.
	(pk_cmd_set_error_on_warning): New function.
	(set_cmds): Add set_error_on_warning_cmd.

2019-10-19  Jose E. Marchesi  <jemarch@gnu.org>

	* TODO (#B0 remove hard limit in PKL_AST_MAX_POINTERS): New todo
	entry.
	(#A1 fold "isa" expressions): Likewise.

2019-10-18  Jose E. Marchesi  <jemarch@gnu.org>

	* testsuite/poke.map/maps-unions-5.pk: New file.

2019-10-18  Jose E. Marchesi  <jemarch@gnu.org>

	* src/pkl-gen.pks (struct_mapper): Generate code for declarations.
	(struct_constructor): Likewise.
	* testsuite/poke.pkl/struct-types-2.pk: New file.
	* testsuite/poke.map/maps-structs-11.pk: Likewise.
	* testsuite/poke.pkl/struct-types-3.pk: Likewise.
	* testsuite/poke.pkl/struct-types-4.pk: Likewise.
	* testsuite/poke.map/maps-structs-12.pk: Likewise.
	* testsuite/poke.pkl/struct-types-5.pk: Likewise.
	* testsuite/poke.map/maps-structs-13.pk: Likewise.

2019-10-18  Jose E. Marchesi  <jemarch@gnu.org>

	* src/pkl-ast.h (struct pkl_ast_type): Add nelem and ndecl fields
	to struct types.
	* src/pkl-trans.c (pkl_trans1_ps_type_struct): Count number of
	fields and declarations.
	* src/pkl-ast.c (pkl_ast_print_1): Print nfield and ndecl of
	struct types.
	(pkl_ast_dup_type): Copy ndecl and nfield when
	duplicating struct types.
	(pkl_ast_make_struct_type): Get nfield and ndecl arguments.
	* src/pkl-typify.c (pkl_typify1_ps_struct): Pass extra arguments
	to pkl_ast_make_struct_type.
	* src/pkl-gen.c (pkl_gen_ps_type_struct): Use
	PKL_AST_TYPE_S_NFIELD.

2019-10-18  Jose E. Marchesi  <jemarch@gnu.org>

	* src/pkl-tab.y (struct_field_type): Fix location of diagnostic
	for duplicated struct elements.
	* src/pkl-anal.c (pkl_anal1_ps_struct): Improve diagnostic.
	* testsuite/poke.pkl/struct-types-diag-5.pk: New test.
	* testsuite/poke.pkl/struct-types-diag-6.pk: Likewise.
	* testsuite/poke.pkl/struct-types-diag-7.pk: Likewise.

2019-10-18  Jose E. Marchesi  <jemarch@gnu.org>

	* src/pkl-anal.c (pkl_nala1_ps_type_struct): Fix typo in variable
	names.

2019-10-18  Jose E. Marchesi  <jemarch@gnu.org>

	* src/pkl-gen.c (pkl_gen_pr_decl): Rename type_struct_fields to
	type_struct_elems.
	(pkl_gen_pr_type_struct): Likewise.
	* src/pkl-gen.pks: Adapt to the fact struct type elements can be
	either struct type fields or declarations.

2019-10-18  Jose E. Marchesi  <jemarch@gnu.org>

	* src/pkl-ast.c (pkl_ast_dup_type): Adapt to the fact struct type
	elements can be either struct type fields or declarations.
	(pkl_ast_sizeof_type): Likewise.
	(pkl_print_type): Likewise.

2019-10-18  Jose E. Marchesi  <jemarch@gnu.org>

	* src/pkl-typify.c (pkl_typify1_ps_struct_ref): Adapt to the fact
	struct type elements can be either struct type fields or
	declarations.
	(pkl_typify1_ps_scons): Likewise.

2019-10-18  Jose E. Marchesi  <jemarch@gnu.org>

	* src/pkl-anal.c (pkl_anal1_ps_type_struct): Adapt to the fact
	struct type elements can be either struct type fields or
	declarations.
	(pkl_anal2_ps_type_struct): Likewise.

2019-10-18  Jose E. Marchesi  <jemarch@gnu.org>

	* src/pkl-ast.h: Document that struct elements can be fields or
	declarations.
	* src/pkl-tab.y: Rename the struct_type_field_list rule to
	struct_type_elem_list.
	(struct_type_elem_list): Add declarations.

2019-10-18  Jose E. Marchesi  <jemarch@gnu.org>

	* src/pkl-anal.c (pkl_anal1_ps_type_struct): Rename
	struct_field_type to struct_type_field.
	(pkl_anal2_ps_type_struct): Likewise.
	* src/pkl-typify.c (pkl_typify1_ps_struct): Likewise.
	(pkl_typify1_ps_struct_ref): Likewise.
	(pkl_typify1_ps_scons): Likewise.
	(pkl_typify1_ps_attr): Likewise.
	* src/pkl-tab.y: Likewise.
	* src/pkl-promo.c (pkl_promo_ps_struct_type_field): Likewise.
	* src/pkl-pass.c (pkl_do_pass_1): Likewise.
	* src/pkl-gen.pks (handle_struct_field_name): Likewise.
	(check_struct_field_constraint): Likewise.
	(struct_mapper): Likewise.
	(struct_field_mapper): Likewise.
	* src/pkl-gen.c (pkl_gen_pr_type): Likewise.
	(pkl_gen_pr_type_array): Likewise.
	(pkl_gen_pr_struct_type_field): Likewise.
	* src/pkl-ast.h (enum pkl_ast_code): Likewise.
	(PKL_AST_STRUCT_TYPE_FIELD_NAME): Likewise.
	(PKL_AST_STRUCT_TYPE_FIELD_TYPE): Likewise.
	(PKL_AST_STRUCT_TYPE_FIELD_CONSTRAINT): Likewise.
	(PKL_AST_STRUCT_TYPE_FIELD_LABEL): Likewise.
	(struct pkl_ast_struct_type_field): Likewise.
	* src/pkl-ast.c (pkl_ast_make_struct_field_type): Likewise.
	(pkl_ast_dup_type): Likewise.
	(pkl_ast_sizeof_type): Likewise.
	(pkl_print_type): Likewise.
	(pkl_ast_node_free): Likewise.
	(pkl_ast_print_1): Likewise.

2019-10-17  Jose E. Marchesi  <jemarch@gnu.org>

	* src/pkl-asm.c (pkl_asm_pushlevel): Use pvm_alloc instead of
	malloc.
	(pkl_asm_new): Likewise.
	(pkl_asm_poplevel): Do not free memory.
	(pkl_asm_finish): Likewise.
	* src/pvm-alloc.c (pvm_alloc_initialize): Enable garbage
	collection.

2019-10-17  Jose E. Marchesi  <jemarch@gnu.org>

	* src/pkl.h: Add an additional POINTERS to pkl_compile_expression.
	* src/pkl.c (pkl_compile_expression): Likewise.
	* src/pk-cmd.c (pk_cmd_exec_1): Keep a `pointers' variable in the
	stack and pass it to pkl_compile_expression.
	* src/pvm-alloc.c (pvm_alloc_initialize): Disable garbage
	collection.

2019-10-16  Jose E. Marchesi  <jemarch@gnu.org>

	* src/pkl-asm.c (pkl_asm_new): fix pasm->pointers initialization.

2019-10-16  Jose E. Marchesi  <jemarch@gnu.org>

	* src/pkl-anal.c (pkl_anal2_ps_type_struct): adjust conditions for
	the "unreachable alternative in union" warning.

2019-10-16  Jose E. Marchesi  <jemarch@gnu.org>

	* pickles/future/bson.pk: Rewrite in modern Poke.

2019-10-16  Jose E. Marchesi  <jemarch@gnu.org>

	* src/pkl-gen.pks (struct_mapper): Raise E_constraint if no valid
	alternatives are found while mapping an union.
	* testsuite/poke.map/maps-unions-3.pk: Fix the test to reflect the
	above change.

2019-10-16  Jose E. Marchesi  <jemarch@gnu.org>

	* src/pvm.jitter (pvm_literal_printer_cast): flush output buffers
	to assure the right order in the output.
	(pvm_literal_printer): Likewise.
	(pvm_literal_printer_hi): Likewise.
	(pvm_literal_printer_lo): Likewise.
	(popf_printer): Likewise.
	(bits_printer): Likewise.
	(endian_printer): Likewise.
	(nenc_printer): Likewise.

2019-10-16  Jose E. Marchesi  <jemarch@gnu.org>

	* testsuite/poke.pkl/cast-array-diag-5.pk: Fix test.

2019-10-16  Jose E. Marchesi  <jemarch@gnu.org>

	* etc/poke-ras-mode.el: New file.
	* src/pkl-gen.pks: Use poke-ras-mode.
	* src/pkl-asm.pks: Likewise.
	* HACKING (Appendix): Mention etc/poke-ras-mode.el.

2019-10-16  Jose E. Marchesi  <jemarch@gnu.org>

	* src/ras: Support .label directives.
	* src/pkl-gen.pks (struct_mapper): Use .label.

2019-10-16  Jose E. Marchesi  <jemarch@gnu.org>
	    Bruno Haible <bruno@clisp.org>

	* HACKING (Boehm GC): New section.
	(Running an Uninstalled Poke): Mention POKESTYLESDIR.
	(Continuous Integration): New section.
	(Jitter): Clarify instructions on how to install jitter.

2019-10-15  Jose E. Marchesi  <jemarch@gnu.org>

	* testsuite/lib/poke-dg.exp (dg-command): Add a comment block
	explaining what the function does.
	(dg-command): Avoid a font-lock problem in Emacs.
	(dg-data): Fix indentation.

2019-10-15  Jose E. Marchesi  <jemarch@gnu.org>

	* TODO (#A0 fix multi-line warning messages): New todo entry.
	* HACKING (Future Developments): add note about supporting
	compile-time type checking for unions with alternatives with the
	same name.

2019-10-15  Jose E. Marchesi  <jemarch@gnu.org>

	* etc/poke-default.css: Remove trailing whitespaces.
	* src/pkl.c: Likewise.
	* src/poke.c: Likewise.
	* src/pvm-val.c: Likewise.

2019-10-15  Jose E. Marchesi  <jemarch@gnu.org>

	* src/pkl-gen.pks (struct_mapper): Support unions in the mapping
	algorithm.
	* testsuite/poke.map/maps-unions-1.pk: New file.
	* testsuite/poke.map/maps-unions-2.pk: Likewise.
	* testsuite/poke.map/maps-unions-3.pk: Likewise.
	* testsuite/poke.map/maps-unions-4.pk: Likewise.

2019-10-15  Jose E. Marchesi  <jemarch@gnu.org>

	* testsuite/poke.pkl/union-1.pk: Test fixed.

2019-10-15  Jose E. Marchesi  <jemarch@gnu.org>

	* src/pkl-anal.c (pkl_anal2_ps_type_struct): Pass an AST argument
	to pkl_warning.

2019-10-15  Jose E. Marchesi  <jemarch@gnu.org>

	* src/pkl-anal.c (pkl_anal2_ps_type_struct): New handler.
	(pkl_phase_anal2): Register pkl_anal2_ps_type_struct.
	* testsuite/poke.pkl/union-diag-1.pk: New file.
	* testsuite/poke.pkl/union-diag-2.pk: Likewise.
	* testsuite/poke.pkl/union-diag-3.pk: Likewise.

2019-10-15  Jose E. Marchesi  <jemarch@gnu.org>

	* src/pkl-ast.h (struct pkl_ast_type): New field union_p for
	struct types.
	(PKL_AST_TYPE_S_UNION): Define.
	(pkl_ast_make_struct_type): Get an union_p argument.
	* src/pkl-ast.c (pkl_ast_make_struct_type): Initialize union_p.
	(pkl_ast_dup_type): Handle union_p.
	(pkl_ast_print_1): Likewise.
	* src/pkl-tab.y (struct_type_specifier): Pass union_p to
	pkl_ast_make_struct_type.
	* src/pkl-typify.c (pkl_typify1_ps_struct): Likewise.

2019-10-15  Jose E. Marchesi  <jemarch@gnu.org>

	* src/pkl-lex.l: Support for token union.
	* src/pkl-tab.y (UNION): New token.
	(struct_or_union): New rule.
	(struct_type_specifier): Use struct_or_union.

2019-10-15  Jose E. Marchesi  <jemarch@gnu.org>

	* src/pkl.c (pkl_warning): Emit the filename containing the error.
	(pkl_error): Use <stdin> as the filename whenever necessary.
	(pkl_warning): Likewise.

2019-10-15  Jose E. Marchesi  <jemarch@gnu.org>

	* src/pkl.c (pkl_detailed_location): Get an additional argument
	specifying the style class to use for terminal output.
	(pkl_error): Pass the style class to pkl_detailed_location.
	(pkl_warning): Likewise.

2019-10-15  Jose E. Marchesi  <jemarch@gnu.org>

	* src/pkl.h: Make pkl_warning to get an AST argument.
	* src/pkl.c (pkl_detailed_location): New function.
	(pkl_error): Use pkl_detailed_location.
	(pkl_warning): Likewise.

2019-10-15  Jose E. Marchesi  <jemarch@gnu.org>

	* src/pk-file.c (pk_cmd_file): Use pk_printf instead of printf.
	(pk_cmd_close): Likewise.
	(print_info_file): Likewise.
	(pk_cmd_info_files): Likewise.
	(pk_cmd_load_file): Likewise.

2019-10-15  Jose E. Marchesi  <jemarch@gnu.org>

	* HACKING (libtextstyle): New section.

2019-10-14  Jose E. Marchesi  <jemarch@gnu.org>

	* src/pk-term.h: Prototypes for pk_term_hyperlink and
	pk_term_end_hyperlink.
	* src/pk-term.c (pk_term_hyperlink): New function.
	(pk_term_end_hyperlink): Likewise.
	* src/poke.c (pk_print_version): Use a terminal hyperlink for the
	GPLv3 webpage.

2019-10-14  Jose E. Marchesi  <jemarch@gnu.org>

	* HACKING (Terminal Handling): New chapter.
	(pk-term): New section.
	(Styling Classes): Likewise.
	(Debugging Styling): Likewise.

2019-10-14  Jose E. Marchesi  <jemarch@gnu.org>

	* configure.ac (ENABLE_DEBUG): ac_subst.
	(WITH_JITTER): Likewise.
	* Makefile.am (AM_DISTCHECK_CONFIGURE_FLAGS): Specify
	--with-jitter and --enable-debug options.
	* src/Makefile.am (poke_SOURCES): Add pkl-insn.def, pkl-ops.def
	and pkl-attrs.def.
	(BUILT_SOURCES): Add pvm-vm.h, pvm-vm1.c and pvm-vm2.c.

2019-10-10  Jose E. Marchesi  <jemarch@gnu.org>

	* etc/poke-default.css: New file.
	* src/pk-term.c: Likewise.
	* Makefile.am (SUBDIRS): Add etc/.
	* src/pvm.jitter: pk_printf is a wrapped function.
	Include pk-term.h in early-c.
	Use pk-term printing services in pretty printers and instructions.
	* src/pvm-val.h: pvm_print_string and pvm_print_val do not take a
	FILE* argument any longer.
	* src/pvm-val.c (pvm_print_binary): Likewise.
	(pvm_print_val): Likewise.
	(pvm_print_string): Likewise.
	* src/poke.c: Include pk-term.h.
	Support --color and --style long options.
	(print_help): Use print services from pk-term.
	(pk_print_version): Likewise.
	(finalize): Shutdown the pk-term subsystem.
	(repl): Likewise.
	(parse_args): Handle --color and -style.
	(initialize): Get argc and argv as arguments.
	(initialize): Initialize the pk-term subsytem.
	(main): Pass argc and argv to `initialize'.
	* src/pkl.c (pkl_new): Likewise.
	(pkl_error): Likewise.
	(pkl_warning): Likewise.
	(pkl_ice): Likewise.
	* src/pk-vm.c (pk_cmd_vm_disas_fun): Use print services from
	pk-term.
	(pk_cmd_vm_disas_map): Likewise.
	(pk_cmd_vm_disas_writ): Likewise.
	* src/pk-term.h: Include textstyle.h.
	Remove obsolete constants.
	Add prototypes for pk-term services.
	* src/pk-set.c: Include pk-term.h.
	(pk_cmd_set_obase): Use print services form pk-term.
	(pk_cmd_set_endian): Likewise.
	(pk_cmd_set_nenc): Likewise.
	* src/pk-print.c: Include pk-term.h.
	(pk_cmd_print): Use print services from pk-term.
	* src/pk-def.c: Include pk-term.h.
	(print_var_decl): Use print services from pk-term.
	(print_fun_decl): Likewise.
	* src/pk-cmd.c: Include pk-term.h.
	(pk_cmd_exec_1): Use print services from pk-term.
	(pk_cmd_exec): Likewise.
	* src/Makefile.am (poke_CPPFLAGS): Add $(top_builddir)/lib to the
	include path.
	* bootstrap.conf (gnulib_modules): Add textstyle-optional.
	* configure.ac: Use gl_LIBTEXTSTYLE_OPTIONAL.
	* src/Makefile.am (poke_LDADD): Link with libtextstyle.
	* testsuite/lib/poke-dg.exp (poke-dg-test): Pass --color=no to
	poke when running tests.
	* testsuite/lib/poke.exp (poke_start): Likewise.
	* HACKING (Appendix):List src/pk-term.c in sources.

2019-10-07  Jose E. Marchesi  <jemarch@gnu.org>

	* src/pkl.c (pkl_error): Fix truncation of source code sample in
	detailed error output.

2019-10-06  Jose E. Marchesi  <jemarch@gnu.org>

	* .x-sc_trailing_blank: Add TODO.
	* HACKING: Regenerate table of contents.

2019-10-05  Jose E. Marchesi  <jemarch@gnu.org>

	* HACKING (Deciding on What to Work on): New section referring to
	TODO.
	* TODO: Reformat and complete.

2019-10-05  Jose E. Marchesi  <jemarch@gnu.org>

	* doc/poke.texi (Flattening): Add a note about compile-time
	flattening of pinned structs.

2019-10-05  Jose E. Marchesi  <jemarch@gnu.org>

	* doc/poke.texi (String Indexing): New section.
	(String Concatenation): Likewise

2019-10-05  Jose E. Marchesi  <jemarch@gnu.org>

	* src/Makefile.am (poke_CPPFLAGS): Add $(top_builddir)/lib to the
	headers search path.

2019-10-04  Jose E. Marchesi  <jemarch@gnu.org>

	* HACKING (Submitting a Patch): Add a note about running `make
	syntax-check'.

2019-10-04  Jose E. Marchesi  <jemarch@gnu.org>

	* cfg.mk (local-checks-to-skip): Remove sc_trailing_blank.
	* .x-sc_trailing_blanks: New file.
	* pickles/elf.pk: Remove trailing blanks.
	* etc/poke-gdb.scm: Likewise.
	* doc/poke.texi: Likewise.
	* testsuite/poke.std/std.exp: Likewise.
	* testsuite/poke.pkl/try-catch-2.pk: Likewise.
	* testsuite/poke.pkl/structs.pk: Likewise.
	* testsuite/poke.pkl/promo-array-arg-diag-7.pk: Likewise.
	* testsuite/poke.pkl/promo-array-arg-8.pk: Likewise.
	* testsuite/poke.pkl/pkl.exp: Likewise.
	* testsuite/poke.pkl/loop-4.pk: Likewise.
	* testsuite/poke.pkl/loop-3.pk: Likewise.
	* testsuite/poke.pkl/funcall-def-diag-7.pk: Likewise.
	* testsuite/poke.pkl/funcall-def-diag-5.pk: Likewise.
	* testsuite/poke.pkl/funcall-def-2.pk: Likewise.
	* testsuite/poke.pkl/fun-types-4.pk: Likewise.
	* testsuite/poke.pkl/fun-types-3.pk: Likewise.
	* testsuite/poke.pkl/for-in-2.pk: Likewise.
	* testsuite/poke.pkl/defun-12.pk: Likewise.
	* testsuite/poke.pkl/defun-10.pk: Likewise.
	* testsuite/poke.pkl/break-while-2.pk: Likewise.
	* testsuite/poke.pkl/break-while-1.pk: Likewise.
	* testsuite/poke.pkl/break-for-1.pk: Likewise.
	* testsuite/poke.pkl/array-siz-1.pk: Likewise.
	* testsuite/poke.map/maps-structs-constraints-1.pk: Likewise.
	* testsuite/poke.map/maps-arrays-4.pk: Likewise.
	* testsuite/poke.map/map.exp: Likewise.
	* testsuite/poke.cmd/cmd.exp: Likewise.
	* testsuite/lib/poke.exp: Likewise.
	* testsuite/lib/poke-dg.exp: Likewise.
	* src/std.pk: Likewise.
	* src/ras: Likewise.
	* src/pvm.jitter: Likewise.
	* src/pkl-insn.def: Likewise.
	* src/pkl-gen.pks: Likewise.
	* src/pkl-asm.pks: Likewise.
	* src/pk-dump.pk: Likewise.

2019-10-04  Henner Zeller  <h.zeller@acm.org>

	* src/ios-dev.h: Remove trailing spaces.
	* src/ios.c: Likewise.
	* src/ios.h: Likewise.
	* src/pk-cmd.c: Likewise.
	* src/pk-def.c: Likewise.
	* src/pk-file.c: Likewise.
	* src/pk-misc.c: Likewise.
	* src/pk-print.c: Likewise.
	* src/pk-set.c: Likewise.
	* src/pk-vm.c: Likewise.
	* src/pkl-anal.c: Likewise.
	* src/pkl-asm.c: Likewise.
	* src/pkl-asm.h: Likewise.
	* src/pkl-ast.c: Likewise.
	* src/pkl-ast.h: Likewise.
	* src/pkl-env.c: Likewise.
	* src/pkl-fold.c: Likewise.
	* src/pkl-gen.c: Likewise.
	* src/pkl-lex.l: Likewise.
	* src/pkl-parser.c: Likewise.
	* src/pkl-pass.c: Likewise.
	* src/pkl-pass.h: Likewise.
	* src/pkl-promo.c: Likewise.
	* src/pkl-tab.y: Likewise.
	* src/pkl-trans.c: Likewise.
	* src/pkl-trans.h: Likewise.
	* src/pkl-typify.c: Likewise.
	* src/pkl.c: Likewise.
	* src/poke.c: Likewise.
	* src/pvm-alloc.h: Likewise.
	* src/pvm-env.c: Likewise.
	* src/pvm-val.c: Likewise.
	* src/pvm-val.h: Likewise.

2019-10-04  Jose E. Marchesi  <jemarch@gnu.org>

	* cfg.mk (local-checks-to-skip): Add sc_tight_scope.
	* .x-sc_makefile_TAB_only_indentation: New file.
	* .x-sc_prohibit_empty_lines_at_EOF: Likewise.
	* .x-sc_makefile_path_separator_check: Likewise.
	* .x-sc_prohibit_undesirable_word_seq: Likewise.
	* .x-sc_tight_scope: Likewise.
	* testsuite/poke.pkl/rand-1.pk: Remove empty lines at EOF.
	* ChangeLog: Likewise.

2019-10-03  Henner Zeller  <h.zeller@acm.org>

	* .gitignore: ignore src/*.o files.

2019-10-03  Henner Zeller  <h.zeller@acm.org>

	* src/pk-dump.pk (pk_dump_ascii): Default to 1.
	(dump): Provide ASCII output.

2019-10-03  Henner Zeller  <h.zeller@acm.org>

	* src/pkl-trans.c: Include gettext.h and define _ for i18n.
	(pkl_trans1_ps_print_stmt): Handle %c format tags.
	Add more specific (i18n'd) error messages in format-string
	parsing.
	* src/pvm.jitter (PVM_PRINTI): Handle %c.

2019-10-03  Jose E. Marchesi  <jemarch@gnu.org>

	* src/pkl.c (rest_of_compilation): Do not traverse node types in
	the lex pass.
	* src/pkl-trans.c (pkl_transl_pr_type_struct): New handler.
	* testsuite/poke.map/maps-arrays-15.pk: New test.

2019-10-03  Jose E. Marchesi  <jemarch@gnu.org>

	* HACKING (Building): Mention --skip-po to invoke bootstrap, and
	other updates.

2019-10-03  Jose E. Marchesi  <jemarch@gnu.org>

	* HACKING (Writing Poke): Add a note about using CamelCase for
	type names.

2019-10-02  Jose E. Marchesi  <jemarch@gnu.org>

	* src/std.pk (NULL): New variable.

2019-10-02  Jose E. Marchesi  <jemarch@gnu.org>

	* pickles/ctf.pk (ctf_section): Removed, as this replicates logic
	in elf_section_by_name.

2019-10-02  Jose E. Marchesi  <jemarch@gnu.org>

	* src/poke.c (print_help): Fix TRANSLATORS: commands to refer to
	poke.

2019-10-02  gettextize  <bug-gnu-gettext@gnu.org>

	* m4/lib-ld.m4: Upgrade to gettext-0.19.8.1.
	* m4/lib-link.m4: Upgrade to gettext-0.19.8.1.
	* m4/lib-prefix.m4: Upgrade to gettext-0.19.8.1.
	* configure.ac (AM_GNU_GETTEXT_VERSION): Bump to 0.19.8.

2019-10-02  Jose E. Marchesi  <jemarch@gnu.org>

	* Makefile.am (SUBDIRS): Add po/.

2019-10-02  Jose E. Marchesi  <jemarch@gnu.org>

	* pickles/elf.pk (Elf64_Addr): turn type into an offset.
	(Elf64_Rela): Adjust accordingly.

2019-10-02  Jose E. Marchesi  <jemarch@gnu.org>

	* pickles/elf.pk (elf_section_by_name): New function.
	(elf_section_by_type): Likewise.
	(SHT_DYNSYM): Define.
	(elf_string): Add comment with documentation.

2019-10-01  Jose E. Marchesi  <jemarch@gnu.org>

	* pickles/Makefile.am (dist_pkgdata_DATA): Distribute elf.pk and
	ctf.pk only.
	* pickles/future/bmp.pk: Moved from pickles/
	* pickles/future/tar.pk: Likewise.
	* pickles/future/swf.pk: Likewise.
	* pickles/future/pdp10.pk: Likewise.
	* pickles/future/mp3.pk: Likewise.
	* pickles/future/leb128.pk: Likewise.
	* pickles/future/jpeg.pk: Likewise.
	* pickles/future/id3v2.pk: Likewise.
	* pickles/future/id3v1.pk: Likewise.
	* pickles/future/gzip.pk: Likewise.
	* pickles/future/flv.pk: Likewise.
	* pickles/future/elf-future.pk: Likewise.
	* pickles/future/dwarf.pk: Likewise.
	* pickles/future/deflate.pk: Likewise.
	* pickles/future/bson.pk: Likewise.

2019-10-01  Jose E. Marchesi  <jemarch@gnu.org>

	* src/pk-file.c (pk_cmd_load_file): Try to load the specified file
	relative to the current working directory, then look in datadir.

2019-09-30  Jose E. Marchesi  <jemarch@gnu.org>

	* HACKING: (Nomenclature): New section.

2019-09-30  Jose E. Marchesi  <jemarch@gnu.org>

	* HACKING (Writing C): New section, referring to the GNU Coding
	Standards.
	(Submitting a Patch): New section.

2019-09-11  Jose E. Marchesi  <jemarch@gnu.org>

	* HACKING (readline): New section in Development Environment,
	about the dependency libreadline.

2019-09-07  Jose E. Marchesi  <jemarch@gnu.org>

	* src/pk-cmd.c (pk_cmd_exec_1): Avoid a buffer overrun when
	doing tilde expansion in file names.

2019-09-07  Jose E. Marchesi  <jemarch@gnu.org>

	* HACKING (Jitter): Documment a set of recommended switches to use
	when configuring jitter.

2019-09-07  Jose E. Marchesi  <jemarch@gnu.org>

	* HACKING (Adding Compiler Built-Ins): New section.

2019-09-07  Jose E. Marchesi  <jemarch@gnu.org>

	* src/pk-cmd.c (skip_blanks): handle p == NULL.

2019-09-07  Jose E. Marchesi  <jemarch@gnu.org>

	* src/pkl-promo.c (pkl_promo_ps_op_unary): Initialize `restart'.
	* src/pkl-lex.l: Avoid a dead initialization.
	* src/pkl.c (pkl_error): Likewise.
	* src/pkl-typify.c (pkl_typify1_ps_funcall): Likewise.
	* src/pkl-gen.c (pkl_gen_pr_ass_stmt): Likewise.
	* src/pkl-asm.c (pkl_asm_insn): Avoid the possibility of a NULL
	deference.

2019-09-06  Jose E. Marchesi  <jemarch@gnu.org>

	* src/pkl-insn.def: New instruction RAND.
	* src/pvm.jitter (rand): New instruction.
	(wrapped-functions): Add wrapper for `random'.
	* bootstrap.conf (gnulib_modules): Add `random' gnulib module.
	* src/pkl-ast.h (PKL_AST_BUILTIN_RAND): Define.
	* src/pkl-gen.c (pkl_gen_ps_comp_stmt): Emit code for the RAND
	built-int.
	* src/pkl-lex.l: Recognize BUILTIN_RAND token.
	* src/pkl-tab.y: Define token BUILTIN_RANDR.
	(comp_stmt): New rule for builtin randr.
	* testsuite/poke.pkl/rand-1.pk: New file.

2019-09-06  Jose E. Marchesi  <jemarch@gnu.org>

	* HACKING (Jitter): Replace git:// URL with an http://, for
	jitter.
	(Development Environment): Add a note about setting POKEDATADIR to
	run an uninstalled poke.

2019-09-06  Jose E. Marchesi  <jemarch@gnu.org>

	* HACKING (Jitter): Add information on the dependency on jitter.<|MERGE_RESOLUTION|>--- conflicted
+++ resolved
@@ -1,4 +1,3 @@
-<<<<<<< HEAD
 2019-11-06  Jose E. Marchesi  <jemarch@gnu.org>
 
 	* src/pk-file.c (print_info_file): Use terminal hyperlinks if
@@ -42,7 +41,7 @@
 
 	* bootstrap.conf (gnulib_modules): Import the `pthread' module
 	from gnulib.
-=======
+
 2020-01-18 John Darrington <john@darrington.wattle.id.au>
 
 	* src/pkl.c: Use std macro for bug report address.
@@ -1406,7 +1405,6 @@
 
 	* HACKING (Write After Approval): Add Darshit Shah to the list of
 	commiters.
->>>>>>> 7e20bbb4
 
 2019-11-05  Jose E. Marchesi  <jemarch@gnu.org>
 
